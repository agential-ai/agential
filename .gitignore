# Byte-compiled / optimized / DLL files
__pycache__/

# Distribution / packaging
dist/

# Unit test / coverage reports
.pytest_cache/

# Sphinx documentation
docs/_build/

# VS Code
.vscode/

# Jupyter NB Checkpoints
.ipynb_checkpoints/

# Environments
.env

# mypy
.mypy_cache/

# ruff
.ruff_cache/

# code-cov
.coverage
coverage.xml

# .DS_Store
.DS_Store

# .idea/
.idea/

# exclude data
data/hotpotqa/*.json
data/hotpotqa/*.joblib
data/fever/*.jsonl
data/fever/*.json
data/ambignq/*.json
data/triviaqa/*.json
data/gsm8k/*.jsonl
data/gsm8k/*.json
data/tabmwp/*.json

# W&B Experiments
experiments/*/wandb
experiments/*/output

# Analysis
agential/benchmarks/computer_use/osworld/vmware_vm_data

# code storage for testing purposes
code_storage
settings
<<<<<<< HEAD

vmware_vm_data/*
.vmware_vms
.vmware_lck
=======
vmware_vm_data
>>>>>>> 48525f99
<|MERGE_RESOLUTION|>--- conflicted
+++ resolved
@@ -56,11 +56,7 @@
 # code storage for testing purposes
 code_storage
 settings
-<<<<<<< HEAD
 
 vmware_vm_data/*
 .vmware_vms
-.vmware_lck
-=======
-vmware_vm_data
->>>>>>> 48525f99
+.vmware_lck