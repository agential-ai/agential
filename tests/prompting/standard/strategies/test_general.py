--- conflicted
+++ resolved
@@ -3,10 +3,7 @@
 from agential.prompting.standard.prompts import STANDARD_INSTRUCTION_HOTPOTQA
 from agential.core.fewshots.hotpotqa import HOTPOTQA_FEWSHOT_EXAMPLES_DIRECT
 from agential.llm.llm import BaseLLM, MockLLM, Response
-<<<<<<< HEAD
-=======
 from agential.prompting.cot.prompts import COT_INSTRUCTION_HOTPOTQA
->>>>>>> 700e7237
 from agential.prompting.standard.output import StandardOutput, StandardStepOutput
 from agential.prompting.standard.strategies.general import StandardGeneralStrategy
 
@@ -21,9 +18,6 @@
     """Tests the generate method."""
     question = 'Who was once considered the best kick boxer in the world, however he has been involved in a number of controversies relating to his "unsportsmanlike conducts" in the sport and crimes of violence outside of the ring'
 
-<<<<<<< HEAD
-    gt_out = StandardOutput(answer=[['Badr Hari', 'Badr Hari', 'Badr Hari', 'Badr Hari']], total_prompt_tokens=40, total_completion_tokens=80, total_tokens=120, total_prompt_cost=6e-05, total_completion_cost=0.00015999999999999999, total_cost=0.00021999999999999998, total_prompt_time=2.0, total_time=0.5, additional_info=[[StandardStepOutput(answer='Badr Hari', answer_response=Response(input_text='', output_text="Let's think step by step. Given the information provided, the person described is likely to be Badr Hari, a Moroccan-Dutch kickboxer known for his skills in the ring as well as his controversial behavior both inside and outside of the sport.\nAction: Finish[Badr Hari]", prompt_tokens=10, completion_tokens=20, total_tokens=30, prompt_cost=1.5e-05, completion_cost=3.9999999999999996e-05, total_cost=5.4999999999999995e-05, prompt_time=0.5)), StandardStepOutput(answer='Badr Hari', answer_response=Response(input_text='', output_text='Finish[Badr Hari]', prompt_tokens=10, completion_tokens=20, total_tokens=30, prompt_cost=1.5e-05, completion_cost=3.9999999999999996e-05, total_cost=5.4999999999999995e-05, prompt_time=0.5)), StandardStepOutput(answer='Badr Hari', answer_response=Response(input_text='', output_text="Let's think step by step. Given the information provided, the person described is likely to be Badr Hari, a Moroccan-Dutch kickboxer known for his skills in the ring as well as his controversial behavior both inside and outside of the sport.\nAction: Finish[Badr Hari]", prompt_tokens=10, completion_tokens=20, total_tokens=30, prompt_cost=1.5e-05, completion_cost=3.9999999999999996e-05, total_cost=5.4999999999999995e-05, prompt_time=0.5)), StandardStepOutput(answer='Badr Hari', answer_response=Response(input_text='', output_text='Finish[Badr Hari]', prompt_tokens=10, completion_tokens=20, total_tokens=30, prompt_cost=1.5e-05, completion_cost=3.9999999999999996e-05, total_cost=5.4999999999999995e-05, prompt_time=0.5))]])
-=======
     gt_out = StandardOutput(
         answer=[["Badr Hari", "Badr Hari", "Badr Hari", "Badr Hari"]],
         total_prompt_tokens=80,
@@ -95,7 +89,6 @@
             ]
         ],
     )
->>>>>>> 700e7237
     responses = [
         "Let's think step by step. Given the information provided, the person described is likely to be Badr Hari, a Moroccan-Dutch kickboxer known for his skills in the ring as well as his controversial behavior both inside and outside of the sport.\nAction: Finish[Badr Hari]",
         "Finish[Badr Hari]",
