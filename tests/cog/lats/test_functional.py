"""Unit tests for LATS functional module."""

from litellm.types.utils import ModelResponse

from agential.cog.fewshots.hotpotqa import HOTPOTQA_FEWSHOT_EXAMPLES_REACT
from agential.cog.lats.functional import (
    _accumulate_metric,
    _build_agent_prompt,
    _build_failed_trajectory_format,
    _build_reflection_format,
    _build_reflection_prompt,
    _build_value_prompt,
    _prompt_agent,
    _prompt_reflection,
    _prompt_value,
    accumulate_metrics,
    get_node_trajectory_code,
    get_node_trajectory_math,
    get_node_trajectory_qa,
    get_unique_trajectories,
    parse_code_action,
    parse_code_value,
    parse_latest_implement,
    parse_math_action,
    parse_math_value,
    parse_qa_action,
    parse_qa_value,
)
from agential.cog.lats.node import Node
from agential.cog.lats.output import (
    LATSEvaluateMetrics,
    LATSGenerateMetrics,
    LATSReActStepOutput,
    LATSSimulationMetrics,
    LATSSimulationOutput,
    LATSSimulationStepMetrics,
    LATSStepOutput,
)
from agential.cog.lats.prompts import (
    HOTPOTQA_FEWSHOT_EXAMPLES_LATS_REFLECT,
    HOTPOTQA_FEWSHOT_EXAMPLES_LATS_VALUE,
    LATS_INSTRUCTION_HOTPOTQA,
    LATS_REFLECT_INSTRUCTION_HOTPOTQA,
    LATS_VALUE_INSTRUCTION_HOTPOTQA,
)
from agential.llm.llm import MockLLM
from agential.utils.general import PromptMetrics


def test__build_reflection_format() -> None:
    """Tests the _build_reflection_format() function."""
    gt_reflection = "Root thought\nThought 1: Child1 thought\nAction 1: Lookup[topic]\n\nReflection: What is the elevation range for the area that the eastern sector of the Colorado orogeny extends into?"
    reflection = _build_reflection_format(
        trajectory="Root thought\nThought 1: Child1 thought\nAction 1: Lookup[topic]",
        reflection="What is the elevation range for the area that the eastern sector of the Colorado orogeny extends into?",
    )
    assert reflection == gt_reflection


def test__build_failed_trajectory_format() -> None:
    """Tests the _build_failed_trajectory_format() function."""
    gt_failed_trajectory = "Question: What is the capital of France?\nRoot thought\nThought 1: Child1 thought\nAction 1: Lookup[topic]\n\nExplanation: This trajectory is incorrect as The trajectory failed to provide the correct answer. I should have looked up information about France instead.\nCorrectness score: 1"
    failed_trajectory = _build_failed_trajectory_format(
        question="What is the capital of France?",
        trajectory="Root thought\nThought 1: Child1 thought\nAction 1: Lookup[topic]",
        reflection="The trajectory failed to provide the correct answer. I should have looked up information about France instead.",
    )
    assert failed_trajectory == gt_failed_trajectory


def test__build_reflection_prompt() -> None:
    """Tests the _build_reflection_prompt() function."""
    prompt = _build_reflection_prompt(
        question="What is the elevation range for the area that the eastern sector of the Colorado orogeny extends into?",
        trajectory="Root thought\nThought 1: Child1 thought\nAction 1: Lookup[topic]",
        examples=HOTPOTQA_FEWSHOT_EXAMPLES_LATS_REFLECT,
        prompt=LATS_REFLECT_INSTRUCTION_HOTPOTQA,
    )
    assert isinstance(prompt, str)
    assert "Colorado orogeny" in prompt
    assert "elevation range" in prompt


def test__prompt_reflection() -> None:
    """Tests the _prompt_reflection() function."""
    out = _prompt_reflection(
        llm=MockLLM("gpt-3.5-turbo", responses=["Reflection Output"]),
        question="What is the elevation range for the area that the eastern sector of the Colorado orogeny extends into?",
        trajectory="Root thought\nThought 1: Child1 thought\nAction 1: Lookup[topic]",
        examples=HOTPOTQA_FEWSHOT_EXAMPLES_LATS_REFLECT,
        prompt=LATS_REFLECT_INSTRUCTION_HOTPOTQA,
    )
    assert isinstance(out, ModelResponse)
    assert out.choices[0].message.content == "Reflection Output"


def test__build_value_prompt() -> None:
    """Tests the _build_value_prompt() function."""
    prompt = _build_value_prompt(
        question="What is the elevation range for the area that the eastern sector of the Colorado orogeny extends into?",
        examples=HOTPOTQA_FEWSHOT_EXAMPLES_LATS_VALUE,
        trajectory="Root thought\nThought 1: Child1 thought\nAction 1: Lookup[topic]",
        failed_trajectories="Failed Trajectories",
        prompt=LATS_VALUE_INSTRUCTION_HOTPOTQA,
    )
    assert isinstance(prompt, str)
    assert "Colorado orogeny" in prompt
    assert "elevation range" in prompt


def test__prompt_value() -> None:
    """Tests the _prompt_value() function."""
    out = _prompt_value(
        llm=MockLLM("gpt-3.5-turbo", responses=["Value Output"]),
        question="What is the elevation range for the area that the eastern sector of the Colorado orogeny extends into?",
        examples=HOTPOTQA_FEWSHOT_EXAMPLES_LATS_VALUE,
        trajectory="Root thought\nThought 1: Child1 thought\nAction 1: Lookup[topic]",
        failed_trajectories="Failed Trajectories",
        prompt=LATS_VALUE_INSTRUCTION_HOTPOTQA,
    )
    assert isinstance(out, ModelResponse)
    assert out.choices[0].message.content == "Value Output"


def test__build_agent_prompt() -> None:
    """Tests the _build_agent_prompt() function."""
    prompt = _build_agent_prompt(
        question="What is the elevation range for the area that the eastern sector of the Colorado orogeny extends into?",
        trajectory="Root thought\nThought 1: Child1 thought\nAction 1: Lookup[topic]",
        examples=HOTPOTQA_FEWSHOT_EXAMPLES_REACT,
        prompt=LATS_INSTRUCTION_HOTPOTQA,
        reflections="Reflections",
    )
    assert isinstance(prompt, str)
    assert "Colorado orogeny" in prompt
    assert "elevation range" in prompt


def test__prompt_agent() -> None:
    """Tests the _prompt_agent() function."""
    out = _prompt_agent(
        llm=MockLLM("gpt-3.5-turbo", responses=["Agent Output"]),
        question="What is the elevation range for the area that the eastern sector of the Colorado orogeny extends into?",
        trajectory="Root thought\nThought 1: Child1 thought\nAction 1: Lookup[topic]",
        examples=HOTPOTQA_FEWSHOT_EXAMPLES_REACT,
        reflections="Reflections",
        prompt=LATS_INSTRUCTION_HOTPOTQA,
    )
    assert isinstance(out, ModelResponse)
    assert out.choices[0].message.content == "Agent Output"


def test_get_unique_trajectories() -> None:
    """Tests the get_unique_trajectories() function."""
    failed_trajectories = [
        {"trajectory": "Path1", "final_answer": "Answer1"},
        {"trajectory": "Path2", "final_answer": "Answer1"},  # Duplicate answer
        {"trajectory": "Path3", "final_answer": "Answer2"},
        {"trajectory": "Path4", "final_answer": "Answer3"},
        {"trajectory": "Path5", "final_answer": "Answer2"},  # Duplicate answer
        {"trajectory": "Path6", "final_answer": "Answer4"},
    ]

    # Test with max_unique=5.
    result = get_unique_trajectories(failed_trajectories, max_unique=5)
    assert result == ["Path1", "Path3", "Path4", "Path6"]

    # Test with max_unique=2.
    result = get_unique_trajectories(failed_trajectories, max_unique=2)
    assert result == ["Path1", "Path3"]

    # Test with empty list.
    result = get_unique_trajectories([], max_unique=5)
    assert result == []

    # Test with all unique answers.
    unique_trajectories = [
        {"trajectory": f"Path{i}", "final_answer": f"Answer{i}"} for i in range(1, 7)
    ]
    result = get_unique_trajectories(unique_trajectories, max_unique=5)
    assert result == [f"Path{i}" for i in range(1, 6)]


def test_get_node_trajectory_qa() -> None:
    """Tests the get_node_trajectory_qa() function."""
    root = Node(
        state=LATSReActStepOutput(
            **{
                "thought": "Root thought",
                "action_type": "",
                "query": "",
                "observation": "",
                "answer": "",
                "external_tool_info": {},
            }
        )
    )
    child1 = Node(
        state=LATSReActStepOutput(
            **{
                "thought": "Child1 thought",
                "action_type": "Lookup",
                "query": "topic",
                "observation": "",
                "answer": "",
                "external_tool_info": {},
            }
        ),
        parent=root,
    )
    child2 = Node(
        state=LATSReActStepOutput(
            **{
                "thought": "Child2 thought",
                "action_type": "Finish",
                "query": "answer",
                "observation": "Answer correct",
                "answer": "",
                "external_tool_info": {},
            }
        ),
        parent=child1,
    )

    expected_trajectory = "\nThought 1: Child1 thought\nAction 1: Lookup[topic]\nThought 2: Child2 thought\nAction 2: Finish[answer]\nObservation 2: Answer correct"
    assert get_node_trajectory_qa(child2) == expected_trajectory

    # Test root node.
    root = Node()
    assert get_node_trajectory_qa(root) == ""


def test_parse_qa_action():
    """Test the parse_qa_action function."""
    # Test valid action strings.
    assert parse_qa_action("Search[query]") == ("Search", "query")
    assert parse_qa_action("Lookup[term]") == ("Lookup", "term")
    assert parse_qa_action("Finish[answer]") == ("Finish", "answer")

    # Test invalid action strings.
    assert parse_qa_action("InvalidAction") == ("", "")
    assert parse_qa_action("") == ("", "")
    assert parse_qa_action("Action[]") == ("", "")


def test_parse_qa_value():
    """Test the parse_qa_value function."""
    # Test valid value strings.
    valid_input = (
        "Some text. Explanation: This is the explanation. Correctness score: 5"
    )
    assert parse_qa_value(valid_input) == ("This is the explanation.", 5)

    # Test invalid value strings.
    assert parse_qa_value("No explanation or score") == ("Explanation not found", 0)
    assert parse_qa_value("Explanation: Only explanation") == (
        "Explanation not found",
        0,
    )
    assert parse_qa_value("Correctness score: 5") == ("Explanation not found", 0)

    # Test edge cases.
    assert parse_qa_value("Explanation: Empty. Correctness score: 0") == ("Empty.", 0)
    assert parse_qa_value(
        "Explanation: Multi-line\nexplanation. Correctness score: 10"
    ) == ("Multi-line\nexplanation.", 10)

    # Test with unexpected format.
    assert parse_qa_value("Explanation: Tricky: score. Correctness score: 7") == (
        "Tricky: score.",
        7,
    )


def test_get_node_trajectory_math() -> None:
    """Tests the get_node_trajectory_math() function."""
    root = Node(
        state=LATSReActStepOutput(
            **{
                "thought": "Root thought",
                "action_type": "",
                "query": "",
                "observation": "",
                "answer": "",
                "external_tool_info": {},
            }
        )
    )
    child1 = Node(
        state=LATSReActStepOutput(
            **{
                "thought": "Child1 thought",
                "action_type": "Lookup",
                "query": "topic",
                "observation": "",
                "answer": "",
                "external_tool_info": {},
            }
        ),
        parent=root,
    )
    child2 = Node(
        state=LATSReActStepOutput(
            **{
                "thought": "Child2 thought",
                "action_type": "Finish",
                "query": "answer",
                "observation": "Answer correct",
                "answer": "",
                "external_tool_info": {},
            }
        ),
        parent=child1,
    )

    expected_trajectory = "\nThought 1: Child1 thought\nAction 1: Lookup[\n```python\ntopic\n```\n]\nThought 2: Child2 thought\nAction 2: Finish[\n```python\nanswer\n```\n]\nObservation 2: Answer correct"
    assert get_node_trajectory_math(child2) == expected_trajectory

    # Test root node.
    root = Node()
    assert get_node_trajectory_math(root) == ""


def test_parse_math_action():
    """Test the parse_math_action function."""
    test_cases = [
        {
            "input": "Calculate[```python\ndef add(a, b): return a + b\n```]",
            "expected": ("Calculate", "def add(a, b): return a + b"),
        },
        {
            "input": "FINISH[```python\nassert add(2, 3) == 5\n```]",
            "expected": ("Finish", "assert add(2, 3) == 5"),
        },
        {
            "input": "calculate[```python\ndef subtract(a, b): return a - b\n```]",
            "expected": ("Calculate", "def subtract(a, b): return a - b"),
        },
        {
            "input": "Invalid[```python\nThis should not match\n```]",
            "expected": ("", ""),
        },
        {
            "input": "Calculate[```python\n \n```]",
            "expected": ("Calculate", ""),
        },
        {
            "input": "Something else entirely",
            "expected": ("", ""),
        },
    ]

    for case in test_cases:
        result = parse_math_action(case["input"])
        assert result == case["expected"]


def test_parse_math_value():
    """Test the parse_math_value function."""
    # Test valid value strings.
    valid_input = (
        "Some text. Explanation: This is the explanation. Correctness score: 5"
    )
    assert parse_math_value(valid_input) == ("This is the explanation.", 5)

    # Test invalid value strings.
    assert parse_math_value("No explanation or score") == ("Explanation not found", 0)
    assert parse_math_value("Explanation: Only explanation") == (
        "Explanation not found",
        0,
    )
    assert parse_math_value("Correctness score: 5") == ("Explanation not found", 0)

    # Test edge cases.
    assert parse_math_value("Explanation: Empty. Correctness score: 0") == ("Empty.", 0)
    assert parse_math_value(
        "Explanation: Multi-line\nexplanation. Correctness score: 10"
    ) == ("Multi-line\nexplanation.", 10)

    # Test with unexpected format.
    assert parse_math_value("Explanation: Tricky: score. Correctness score: 7") == (
        "Tricky: score.",
        7,
    )


def test_parse_latest_implement() -> None:
    """Test parse_latest_implement function."""
    # Test case with single implementation.
    single_impl = """
    Some text
    Implement[```python
    def add(a, b):
        return a + b
    ```]
    More text
    """
    assert parse_latest_implement(single_impl) == "def add(a, b):\n        return a + b"

    # Test case with multiple implementations.
    multiple_impl = """
    Implement[```python
    def subtract(a, b):
        return a - b
    ```]
    Some text
    Implement[```python
    def multiply(a, b):
        return a * b
    ```]
    """
    assert (
        parse_latest_implement(multiple_impl)
        == "def multiply(a, b):\n        return a * b"
    )

    # Test case with no implementation.
    no_impl = "Some text without any implementation"
    assert parse_latest_implement(no_impl) == ""

    # Test case with empty implementation.
    empty_impl = "Implement[```python\n```]"
    assert parse_latest_implement(empty_impl) == ""

    # Test case with multiple lines in implementation.
    multi_line_impl = """
    Implement[```python
    def complex_function(x):
        if x > 0:
            return x * 2
        else:
            return x * -1
    ```]
    """
    expected_multi_line = """def complex_function(x):
        if x > 0:
            return x * 2
        else:
            return x * -1"""
    assert parse_latest_implement(multi_line_impl) == expected_multi_line


def test_get_node_trajectory_code() -> None:
    """Tests the get_node_trajectory_code() function."""
    root = Node(
        state=LATSReActStepOutput(
            **{
                "thought": "Root thought",
                "action_type": "",
                "query": "",
                "observation": "",
                "answer": "",
                "external_tool_info": {},
            }
        )
    )
    child1 = Node(
        state=LATSReActStepOutput(
            **{
                "thought": "Child1 thought",
                "action_type": "Lookup",
                "query": "topic",
                "observation": "",
                "answer": "",
                "external_tool_info": {},
            }
        ),
        parent=root,
    )
    child2 = Node(
        state=LATSReActStepOutput(
            **{
                "thought": "Child2 thought",
                "action_type": "Finish",
                "query": "answer",
                "observation": "Answer correct",
                "answer": "",
                "external_tool_info": {},
            }
        ),
        parent=child1,
    )

    expected_trajectory = "\nThought 1: Child1 thought\nAction 1: Lookup[\n```python\ntopic\n```\n]\nThought 2: Child2 thought\nAction 2: Finish[\n```python\nanswer\n```\n]\nObservation 2: Answer correct"
    assert get_node_trajectory_code(child2) == expected_trajectory

    # Test root node.
    root = Node()
    assert get_node_trajectory_code(root) == ""


def test_parse_code_action() -> None:
    """Test parse_code_action function."""
    test_cases = [
        {
            "input": "Implement[```python\ndef add(a, b): return a + b\n```]",
            "expected": ("Implement", "def add(a, b): return a + b"),
        },
        {
            "input": "TEST[```python\nassert add(2, 3) == 5\n```]",
            "expected": ("Test", "assert add(2, 3) == 5"),
        },
        {
            "input": "finish[```python\nprint('Done')\n```]",
            "expected": ("Finish", "print('Done')"),
        },
        {
            "input": "Invalid[```python\nThis should not match\n```]",
            "expected": ("", ""),
        },
        {
            "input": "Implement[```python\n \n```]",
            "expected": ("Implement", ""),
        },
        {
            "input": "Something else entirely",
            "expected": ("", ""),
        },
    ]

    for case in test_cases:
        result = parse_code_action(case["input"])
        assert result == case["expected"]

    exception_case = "Implement[```python\nincomplete code"
    result = parse_code_action(exception_case)
    assert result == ("Implement", "incomplete code")


def test_parse_code_value() -> None:
    """Test the parse_code_value function."""
    # Test valid value strings.
    valid_input = (
        "Some text. Explanation: This is the explanation. Correctness score: 5"
    )
    assert parse_code_value(valid_input) == ("This is the explanation.", 5)

    # Test invalid value strings.
    assert parse_code_value("No explanation or score") == ("Explanation not found", 0)
    assert parse_code_value("Explanation: Only explanation") == (
        "Explanation not found",
        0,
    )
    assert parse_code_value("Correctness score: 5") == ("Explanation not found", 0)

    # Test edge cases.
    assert parse_code_value("Explanation: Empty. Correctness score: 0") == ("Empty.", 0)
    assert parse_code_value(
        "Explanation: Multi-line\nexplanation. Correctness score: 10"
    ) == ("Multi-line\nexplanation.", 10)

    # Test with unexpected format.
    assert parse_code_value("Explanation: Tricky: score. Correctness score: 7") == (
        "Tricky: score.",
        7,
    )


def test__accumulate_metric() -> None:
    """Test the _accumulate_metric function."""
    step = LATSStepOutput(
        iteration=0,
        current_node={},
        children_nodes=[],
        generate_metrics=LATSGenerateMetrics(
            thoughts_metrics=[
                PromptMetrics(
                    prompt_tokens=5,
                    completion_tokens=5,
                    total_tokens=5,
                    prompt_cost=5,
                    completion_cost=5,
                    total_cost=5,
                    prompt_time=5,
                ),
            ],
            actions_metrics=[
                PromptMetrics(
                    prompt_tokens=5,
                    completion_tokens=5,
                    total_tokens=5,
                    prompt_cost=5,
                    completion_cost=5,
                    total_cost=5,
                    prompt_time=5,
                ),
            ],
            reflections_metrics=[
                PromptMetrics(
                    prompt_tokens=5,
                    completion_tokens=5,
                    total_tokens=5,
                    prompt_cost=5,
                    completion_cost=5,
                    total_cost=5,
                    prompt_time=5,
                ),
            ],
        ),
        values=None,
        evaluate_metrics=LATSEvaluateMetrics(
            values_metrics=[
                None,
                PromptMetrics(
                    prompt_tokens=5,
                    completion_tokens=5,
                    total_tokens=5,
                    prompt_cost=5,
                    completion_cost=5,
                    total_cost=5,
                    prompt_time=5,
                ),
            ]
        ),
        simulation_results=LATSSimulationOutput(
            simulation_reward=0.5,
            simulation_terminal_node=None,
            simulation_current_nodes=[],
            simulation_children_nodes=[],
            simulation_values=[],
        ),
        simulation_metrics=LATSSimulationMetrics(
<<<<<<< HEAD
            simulation_reward=0.5,
            simulation_terminal_node=None,
            simulation_current_nodes=[],
            simulation_children_nodes=[],
            simulation_values=[],
        ),
=======
            simulation_step_metrics=[
                LATSSimulationStepMetrics(
                    generate_metrics=LATSGenerateMetrics(
                        thoughts_metrics=[
                            PromptMetrics(
                                prompt_tokens=5,
                                completion_tokens=5,
                                total_tokens=5,
                                prompt_cost=5,
                                completion_cost=5,
                                total_cost=5,
                                prompt_time=5,
                            ),
                        ],
                        actions_metrics=[
                            PromptMetrics(
                                prompt_tokens=5,
                                completion_tokens=5,
                                total_tokens=5,
                                prompt_cost=5,
                                completion_cost=5,
                                total_cost=5,
                                prompt_time=5,
                            ),
                        ],
                        reflections_metrics=[
                            PromptMetrics(
                                prompt_tokens=5,
                                completion_tokens=5,
                                total_tokens=5,
                                prompt_cost=5,
                                completion_cost=5,
                                total_cost=5,
                                prompt_time=5,
                            ),
                        ],
                    ),
                    evaluate_metrics=LATSEvaluateMetrics(
                        values_metrics=[
                            None,
                            PromptMetrics(
                                prompt_tokens=5,
                                completion_tokens=5,
                                total_tokens=5,
                                prompt_cost=5,
                                completion_cost=5,
                                total_cost=5,
                                prompt_time=5,
                            ),
                        ]
                    )
                )
            ]
        )
>>>>>>> 93e0e6f3
    )

    metric_types = [
        "prompt_tokens",
        "completion_tokens",
        "total_tokens",
        "prompt_cost",
        "completion_cost",
        "total_cost",
        "prompt_time",
    ]

    for metric_type in metric_types:
        assert _accumulate_metric(step, metric_type) == 40


def test_accumulate_metrics() -> None:
    """Test the accumulate_metrics function."""
    # Test with empty input.

    step = LATSStepOutput(
        iteration=0,
        current_node={},
        children_nodes=[],
        generate_metrics=LATSGenerateMetrics(
            thoughts_metrics=[
                PromptMetrics(
                    prompt_tokens=5,
                    completion_tokens=5,
                    total_tokens=5,
                    prompt_cost=5,
                    completion_cost=5,
                    total_cost=5,
                    prompt_time=5,
                ),
            ],
            actions_metrics=[
                PromptMetrics(
                    prompt_tokens=5,
                    completion_tokens=5,
                    total_tokens=5,
                    prompt_cost=5,
                    completion_cost=5,
                    total_cost=5,
                    prompt_time=5,
                ),
            ],
            reflections_metrics=[
                PromptMetrics(
                    prompt_tokens=5,
                    completion_tokens=5,
                    total_tokens=5,
                    prompt_cost=5,
                    completion_cost=5,
                    total_cost=5,
                    prompt_time=5,
                ),
            ],
        ),
        values=None,
        evaluate_metrics=LATSEvaluateMetrics(
            values_metrics=[
                None,
                PromptMetrics(
                    prompt_tokens=5,
                    completion_tokens=5,
                    total_tokens=5,
                    prompt_cost=5,
                    completion_cost=5,
                    total_cost=5,
                    prompt_time=5,
                ),
            ]
        ),
        simulation_results=LATSSimulationOutput(
            simulation_reward=0.5,
            simulation_terminal_node=None,
            simulation_current_nodes=[],
            simulation_children_nodes=[],
            simulation_values=[],
        ),
        simulation_metrics=LATSSimulationMetrics(
            simulation_step_metrics=[
                LATSSimulationStepMetrics(
                    generate_metrics=LATSGenerateMetrics(
                        thoughts_metrics=[
                            PromptMetrics(
                                prompt_tokens=5,
                                completion_tokens=5,
                                total_tokens=5,
                                prompt_cost=5,
                                completion_cost=5,
                                total_cost=5,
                                prompt_time=5,
                            ),
                        ],
                        actions_metrics=[
                            PromptMetrics(
                                prompt_tokens=5,
                                completion_tokens=5,
                                total_tokens=5,
                                prompt_cost=5,
                                completion_cost=5,
                                total_cost=5,
                                prompt_time=5,
                            ),
                        ],
                        reflections_metrics=[
                            PromptMetrics(
                                prompt_tokens=5,
                                completion_tokens=5,
                                total_tokens=5,
                                prompt_cost=5,
                                completion_cost=5,
                                total_cost=5,
                                prompt_time=5,
                            ),
                        ],
                    ),
                    evaluate_metrics=LATSEvaluateMetrics(
                        values_metrics=[
                            None,
                            PromptMetrics(
                                prompt_tokens=5,
                                completion_tokens=5,
                                total_tokens=5,
                                prompt_cost=5,
                                completion_cost=5,
                                total_cost=5,
                                prompt_time=5,
                            ),
                        ]
                    )
                )
            ]
        )
    )

    assert accumulate_metrics([step, step]) == {
        "total_prompt_tokens": 80,
        "total_completion_tokens": 80,
        "total_tokens": 80,
        "total_prompt_cost": 80.0,
        "total_completion_cost": 80.0,
        "total_cost": 80.0,
        "total_prompt_time": 80.0,
    }<|MERGE_RESOLUTION|>--- conflicted
+++ resolved
@@ -558,151 +558,6 @@
 
 def test__accumulate_metric() -> None:
     """Test the _accumulate_metric function."""
-    step = LATSStepOutput(
-        iteration=0,
-        current_node={},
-        children_nodes=[],
-        generate_metrics=LATSGenerateMetrics(
-            thoughts_metrics=[
-                PromptMetrics(
-                    prompt_tokens=5,
-                    completion_tokens=5,
-                    total_tokens=5,
-                    prompt_cost=5,
-                    completion_cost=5,
-                    total_cost=5,
-                    prompt_time=5,
-                ),
-            ],
-            actions_metrics=[
-                PromptMetrics(
-                    prompt_tokens=5,
-                    completion_tokens=5,
-                    total_tokens=5,
-                    prompt_cost=5,
-                    completion_cost=5,
-                    total_cost=5,
-                    prompt_time=5,
-                ),
-            ],
-            reflections_metrics=[
-                PromptMetrics(
-                    prompt_tokens=5,
-                    completion_tokens=5,
-                    total_tokens=5,
-                    prompt_cost=5,
-                    completion_cost=5,
-                    total_cost=5,
-                    prompt_time=5,
-                ),
-            ],
-        ),
-        values=None,
-        evaluate_metrics=LATSEvaluateMetrics(
-            values_metrics=[
-                None,
-                PromptMetrics(
-                    prompt_tokens=5,
-                    completion_tokens=5,
-                    total_tokens=5,
-                    prompt_cost=5,
-                    completion_cost=5,
-                    total_cost=5,
-                    prompt_time=5,
-                ),
-            ]
-        ),
-        simulation_results=LATSSimulationOutput(
-            simulation_reward=0.5,
-            simulation_terminal_node=None,
-            simulation_current_nodes=[],
-            simulation_children_nodes=[],
-            simulation_values=[],
-        ),
-        simulation_metrics=LATSSimulationMetrics(
-<<<<<<< HEAD
-            simulation_reward=0.5,
-            simulation_terminal_node=None,
-            simulation_current_nodes=[],
-            simulation_children_nodes=[],
-            simulation_values=[],
-        ),
-=======
-            simulation_step_metrics=[
-                LATSSimulationStepMetrics(
-                    generate_metrics=LATSGenerateMetrics(
-                        thoughts_metrics=[
-                            PromptMetrics(
-                                prompt_tokens=5,
-                                completion_tokens=5,
-                                total_tokens=5,
-                                prompt_cost=5,
-                                completion_cost=5,
-                                total_cost=5,
-                                prompt_time=5,
-                            ),
-                        ],
-                        actions_metrics=[
-                            PromptMetrics(
-                                prompt_tokens=5,
-                                completion_tokens=5,
-                                total_tokens=5,
-                                prompt_cost=5,
-                                completion_cost=5,
-                                total_cost=5,
-                                prompt_time=5,
-                            ),
-                        ],
-                        reflections_metrics=[
-                            PromptMetrics(
-                                prompt_tokens=5,
-                                completion_tokens=5,
-                                total_tokens=5,
-                                prompt_cost=5,
-                                completion_cost=5,
-                                total_cost=5,
-                                prompt_time=5,
-                            ),
-                        ],
-                    ),
-                    evaluate_metrics=LATSEvaluateMetrics(
-                        values_metrics=[
-                            None,
-                            PromptMetrics(
-                                prompt_tokens=5,
-                                completion_tokens=5,
-                                total_tokens=5,
-                                prompt_cost=5,
-                                completion_cost=5,
-                                total_cost=5,
-                                prompt_time=5,
-                            ),
-                        ]
-                    )
-                )
-            ]
-        )
->>>>>>> 93e0e6f3
-    )
-
-    metric_types = [
-        "prompt_tokens",
-        "completion_tokens",
-        "total_tokens",
-        "prompt_cost",
-        "completion_cost",
-        "total_cost",
-        "prompt_time",
-    ]
-
-    for metric_type in metric_types:
-        assert _accumulate_metric(step, metric_type) == 40
-
-
-def test_accumulate_metrics() -> None:
-    """Test the accumulate_metrics function."""
-    # Test with empty input.
-
     step = LATSStepOutput(
         iteration=0,
         current_node={},
@@ -821,6 +676,142 @@
         )
     )
 
+    metric_types = [
+        "prompt_tokens",
+        "completion_tokens",
+        "total_tokens",
+        "prompt_cost",
+        "completion_cost",
+        "total_cost",
+        "prompt_time",
+    ]
+
+    for metric_type in metric_types:
+        assert _accumulate_metric(step, metric_type) == 40
+
+
+def test_accumulate_metrics() -> None:
+    """Test the accumulate_metrics function."""
+    # Test with empty input.
+
+    step = LATSStepOutput(
+        iteration=0,
+        current_node={},
+        children_nodes=[],
+        generate_metrics=LATSGenerateMetrics(
+            thoughts_metrics=[
+                PromptMetrics(
+                    prompt_tokens=5,
+                    completion_tokens=5,
+                    total_tokens=5,
+                    prompt_cost=5,
+                    completion_cost=5,
+                    total_cost=5,
+                    prompt_time=5,
+                ),
+            ],
+            actions_metrics=[
+                PromptMetrics(
+                    prompt_tokens=5,
+                    completion_tokens=5,
+                    total_tokens=5,
+                    prompt_cost=5,
+                    completion_cost=5,
+                    total_cost=5,
+                    prompt_time=5,
+                ),
+            ],
+            reflections_metrics=[
+                PromptMetrics(
+                    prompt_tokens=5,
+                    completion_tokens=5,
+                    total_tokens=5,
+                    prompt_cost=5,
+                    completion_cost=5,
+                    total_cost=5,
+                    prompt_time=5,
+                ),
+            ],
+        ),
+        values=None,
+        evaluate_metrics=LATSEvaluateMetrics(
+            values_metrics=[
+                None,
+                PromptMetrics(
+                    prompt_tokens=5,
+                    completion_tokens=5,
+                    total_tokens=5,
+                    prompt_cost=5,
+                    completion_cost=5,
+                    total_cost=5,
+                    prompt_time=5,
+                ),
+            ]
+        ),
+        simulation_results=LATSSimulationOutput(
+            simulation_reward=0.5,
+            simulation_terminal_node=None,
+            simulation_current_nodes=[],
+            simulation_children_nodes=[],
+            simulation_values=[],
+        ),
+        simulation_metrics=LATSSimulationMetrics(
+            simulation_step_metrics=[
+                LATSSimulationStepMetrics(
+                    generate_metrics=LATSGenerateMetrics(
+                        thoughts_metrics=[
+                            PromptMetrics(
+                                prompt_tokens=5,
+                                completion_tokens=5,
+                                total_tokens=5,
+                                prompt_cost=5,
+                                completion_cost=5,
+                                total_cost=5,
+                                prompt_time=5,
+                            ),
+                        ],
+                        actions_metrics=[
+                            PromptMetrics(
+                                prompt_tokens=5,
+                                completion_tokens=5,
+                                total_tokens=5,
+                                prompt_cost=5,
+                                completion_cost=5,
+                                total_cost=5,
+                                prompt_time=5,
+                            ),
+                        ],
+                        reflections_metrics=[
+                            PromptMetrics(
+                                prompt_tokens=5,
+                                completion_tokens=5,
+                                total_tokens=5,
+                                prompt_cost=5,
+                                completion_cost=5,
+                                total_cost=5,
+                                prompt_time=5,
+                            ),
+                        ],
+                    ),
+                    evaluate_metrics=LATSEvaluateMetrics(
+                        values_metrics=[
+                            None,
+                            PromptMetrics(
+                                prompt_tokens=5,
+                                completion_tokens=5,
+                                total_tokens=5,
+                                prompt_cost=5,
+                                completion_cost=5,
+                                total_cost=5,
+                                prompt_time=5,
+                            ),
+                        ]
+                    )
+                )
+            ]
+        )
+    )
+
     assert accumulate_metrics([step, step]) == {
         "total_prompt_tokens": 80,
         "total_completion_tokens": 80,
