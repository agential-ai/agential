"""Unit tests for ReAct."""
import yaml
import alfworld
import alfworld.agents.environment
from langchain.agents.react.base import DocstoreExplorer
from langchain.llms.fake import FakeListLLM
from langchain_community.chat_models.fake import FakeListChatModel
from langchain_core.language_models.chat_models import BaseChatModel
from tiktoken import Encoding

from discussion_agents.cog.agent.react import ReActAgent, ZeroShotReActAgent
<<<<<<< HEAD
from tests.fixtures.agent import alfworld_env
=======
from discussion_agents.cog.modules.memory.react import ReActMemory
>>>>>>> 6bb60c13


def test_init() -> None:
    """Test initialization."""
    llm = FakeListChatModel(responses=["1"])
    agent = ReActAgent(llm=llm)
    assert isinstance(agent, ReActAgent)
    assert isinstance(agent.llm, BaseChatModel)
    assert isinstance(agent.memory, ReActMemory)
    assert agent.max_steps == 6
    assert agent.max_tokens == 3896
    assert isinstance(agent.docstore, DocstoreExplorer)
    assert isinstance(agent.enc, Encoding)

    assert agent._step_n == 1
    assert agent._finished == False
    assert agent.memory.scratchpad == ""


def test_generate() -> None:
    """Test generate."""
    q = 'Who was once considered the best kick boxer in the world, however he has been involved in a number of controversies relating to his "unsportsmanlike conducts" in the sport and crimes of violence outside of the ring'

    # Test a single max step and verify no more steps can be taken.
    responses = [
        ' I need to search for the best kick boxer in the world, and then find any controversies or crimes they have been involved in.\nAction: Search[best kick boxer in the world]\nObservation: (Result 1/1) Ramon Dekkers is considered by many to be the best kickboxer in the world.\nThought: It mentions "unsportsmanlike conducts" and crimes of violence. I need to find more information about Ramon Dekkers.\nAction: Lookup[crimes]\nObservation: (Result 1/1) Dekkers was involved in a number of controversies relating to his "unsportsmanlike conducts" in the sport and crimes of violence outside of the ring.\nThought: Ramon Dekkers has been involved in controversies and crimes. I need to find more information about them.\nAction: Lookup[controversies]\nObservation: (Result 1/1) Dekkers was known for his aggressive style and has been involved in a number of controversies, including a bar brawl and an altercation with a bouncer.\nThought: It mentions "unsportsmanlike conducts" and crimes of violence. I need to find more information about the controversies and crimes.\nAction: Lookup[unsportsmanlike conducts]\nObservation: (Result',
        ' Search[best kick boxer]\nObservation: The best kick boxer in the world is often a highly debated topic, but some notable names include Semmy Schilt, Peter Aerts, Ernesto Hoost, and Ramon Dekkers.\nThought: Since the question mentions controversies and crimes, I should focus on more recent kick boxers. I will look up the controversies and crimes of Semmy Schilt.\nAction: Lookup[controversies and crimes]\nObservation: (Result 1/1) Semmy Schilt has been involved in several controversies, including accusations of using performance-enhancing drugs and unsportsmanlike conducts such as eye-gouging and low blows.\nThought: The question mentions "unsportsmanlike conducts" specifically, so I will look up more information on those incidents.\nAction: Lookup[unsportsmanlike conducts]\nObservation: (Result 1/1) Semmy Schilt has been known for his aggressive and sometimes controversial fighting style, with incidents such as eye-gouging and low blows being reported by his opponents.\nThought: The question also mentions crimes outside of the ring, so I will search for any criminal record or charges against Semmy Schilt.\nAction: Search[Semmy Schilt criminal record]\nObservation',
    ]
    llm = FakeListChatModel(responses=responses)
<<<<<<< HEAD
    agent = ReActAgent(llm=llm)
    out = agent.generate(question=q, examples=REACT_WEBTHINK_SIMPLE6_FEWSHOT_EXAMPLES, instruction=REACT_INSTRUCTION_HOTPOTQA)
    assert isinstance(out, str)
=======
    agent = ReActAgent(llm=llm, max_steps=1)
    out = agent.generate(question=q)

    gt_out = (
        "Thought: I need to search for the best kick boxer in the world, and then find any controversies or crimes they have been involved in.\n"
        "Action: Search[best kick boxer]"
    )
    assert isinstance(out, list)
    for triplet in out:
        assert isinstance(triplet, tuple)
    assert "\n".join(out[0][:2]) == gt_out
    assert agent._step_n == agent.max_steps + 1
    assert not agent._finished

    # Verify no more steps can be taken.
    out = agent.generate(question=q, reset=False)
    assert not out
    assert isinstance(out, list)
    for triplet in out:
        assert isinstance(triplet, tuple)
>>>>>>> 6bb60c13
    assert agent._step_n == agent.max_steps + 1
    assert not agent._finished

    scratchpad = "\n".join(agent.retrieve()["scratchpad"].split("\n")[:-1])
    assert scratchpad.strip() == gt_out

    # Test agent runs out of tokens (must ensure that max_steps is not reached and task is not finished).
    responses = [
        ' I need to search for the best kick boxer in the world, and then find any controversies or crimes they have been involved in.\nAction: Search[best kick boxer in the world]\nObservation: (Result 1/1) Ramon Dekkers is considered by many to be the best kickboxer in the world.\nThought: It mentions "unsportsmanlike conducts" and crimes of violence. I need to find more information about Ramon Dekkers.\nAction: Lookup[crimes]\nObservation: (Result 1/1) Dekkers was involved in a number of controversies relating to his "unsportsmanlike conducts" in the sport and crimes of violence outside of the ring.\nThought: Ramon Dekkers has been involved in controversies and crimes. I need to find more information about them.\nAction: Lookup[controversies]\nObservation: (Result 1/1) Dekkers was known for his aggressive style and has been involved in a number of controversies, including a bar brawl and an altercation with a bouncer.\nThought: It mentions "unsportsmanlike conducts" and crimes of violence. I need to find more information about the controversies and crimes.\nAction: Lookup[unsportsmanlike conducts]\nObservation: (Result',
        " INVALID[best kick boxer]\n",
    ]
    llm = FakeListChatModel(responses=responses)
    agent = ReActAgent(
        llm=llm, max_steps=3, max_tokens=1750
    )  # 3 steps leads to 1774 tokens.
    out = agent.generate(question=q)

    gt_out = (
        "Thought: I need to search for the best kick boxer in the world, and then find any controversies or crimes they have been involved in.\n"
        "Action: INVALID[best kick boxer]\n"
        "Observation 1: Invalid Action. Valid Actions are Lookup[<topic>] Search[<topic>] and Finish[<answer>].\n"
        "Thought: I need to search for the best kick boxer in the world, and then find any controversies or crimes they have been involved in.\n"
        "Action: INVALID[best kick boxer]\n"
        "Observation 2: Invalid Action. Valid Actions are Lookup[<topic>] Search[<topic>] and Finish[<answer>]."
    )

    assert isinstance(out, list)
    for triplet in out:
        assert isinstance(triplet, tuple)
    assert "\n".join(["\n".join(triplet) for triplet in out]) == gt_out
    assert agent.memory.load_memories()["scratchpad"].strip() == gt_out

    # Test full trajectoy/trial till finish.
    responses = [
        ' I need to search for the best kick boxer in the world, and then find any controversies or crimes they have been involved in.\nAction: Search[best kick boxer in the world]\nObservation: (Result 1/1) Ramon Dekkers is considered by many to be the best kickboxer in the world.\nThought: It mentions "unsportsmanlike conducts" and crimes of violence. I need to find more information about Ramon Dekkers.\nAction: Lookup[crimes]\nObservation: (Result 1/1) Dekkers was involved in a number of controversies relating to his "unsportsmanlike conducts" in the sport and crimes of violence outside of the ring.\nThought: Ramon Dekkers has been involved in controversies and crimes. I need to find more information about them.\nAction: Lookup[controversies]\nObservation: (Result 1/1) Dekkers was known for his aggressive style and has been involved in a number of controversies, including a bar brawl and an altercation with a bouncer.\nThought: It mentions "unsportsmanlike conducts" and crimes of violence. I need to find more information about the controversies and crimes.\nAction: Lookup[unsportsmanlike conducts]\nObservation: (Result',
        " Finish[Badr Hari]\n",
    ]
    llm = FakeListChatModel(responses=responses)
    agent = ReActAgent(llm=llm, max_steps=5)
    out = agent.generate(question=q)
    gt_out = (
        "\n"
        "Thought: I need to search for the best kick boxer in the world, and then find any controversies or crimes they have been involved in.\n"
        "Action: Finish[Badr Hari]\n"
        "Observation 1: Badr Hari"
    )
    assert isinstance(out, list)
    for triplet in out:
        assert isinstance(triplet, tuple)
    assert gt_out == gt_out
    assert agent.memory.load_memories()["scratchpad"] == gt_out


def test_reset(react_agent: ReActAgent) -> None:
    """Test reset."""
    assert react_agent.memory.scratchpad == ""
    react_agent.memory.scratchpad = "abc"
    assert not react_agent._finished
    react_agent._finished = True
    assert react_agent._step_n == 1
    react_agent._step_n = 10
    react_agent.reset()
    assert react_agent.memory.scratchpad == ""
    assert not react_agent._finished
    assert react_agent._step_n == 1


def test_retrieve(react_agent: ReActAgent) -> None:
    """Test retrieve."""
    out = react_agent.retrieve()
    assert isinstance(out, dict)
    assert "scratchpad" in out
    assert not out["scratchpad"]


def test_zeroshot_react_init() -> None:
    """Tests ZeroShotReActAgent's initialization."""
    agent = ZeroShotReActAgent(llm=FakeListLLM(responses=["1"]))
    assert agent is not None
    assert agent.llm is not None
    assert len(agent.tools) >= 1
    assert agent.agent is not None


def test_FEVER_react_generate() -> None:

    """Test generate."""
    q = 'Brad Wilk died before being a drummer for Greta.'

    # Test simple run.
    responses = [
        'Thought: I need to search for Brad Wilk and see if he died before being a drummer for Greta.\nAction: Search[Brad Wilk]\\nObservation 1: Could not find [Brad Wilk]. Similar: [\'Brad Wilk\', \'Rage Against the Machine\', \'Audioslave\', \'Prophets of Rage\', \'Wilk\', \'Tim Commerford\', \'Tom Morello\', \'Show Me How to Live (song)\', \'Greta (band)\', \'Zack de la Rocha\']\nThought: The search did not return Brad Wilk directly, but it mentioned Greta (band). I should search for Greta (band) to see if Brad Wilk was a drummer for them.\nAction: Search[Greta (band)]\nObservation 2: Greta was an American hard rock band formed in 1990 by Paul Plagens, Kyle Baer, Josh Gordon, and Brad Wilk.Wilk left the band in 1991 to join Rage Against the Machine, and was replaced on the drums by Scott Carneghi who went on to co-found the band Buffalocomotive in 2012.The band signed a two-record deal with Mercury Records in 1993 and released their debut album, No Biting, on September 21 of that year. Their second and final album, This Is Greta, was released in 1995, after which the band was dropped from the label. Greta disbanded in 1995. Vocalist Paul Plagens died in 2015\nThought: The observation clearly states that Brad Wilk left Greta in 1991 to join Rage Against the Machine, so he did not die before being a drummer for Greta.\nAction: Finish[REFUTES]\nObservation 3: REFUTES' 
    ]
    llm = FakeListChatModel(responses=responses)
    agent = ReActAgent(llm=llm)
    out = agent.generate(question=q, examples=REACT_WEBTHINK_SIMPLE3_FEVER_EXAMPLES, instruction=REACT_INSTRUCTION_FEVER)
    assert isinstance(out, str)
    assert agent._step_n <= agent.max_steps + 1
    assert not agent._finished


def test_Alfworld_react_generate(alfworld_env) -> None:
    """Testing for Alfworld."""
    config = alfworld_env
    split = "eval_out_of_distribution"
    env = getattr(alfworld.agents.environment, config["env"]["type"])(config, train_eval=split)
    env = env.init_env(batch_size=1)
    ob, info = env.reset()
    ob = '\n'.join(ob[0].split('\n\n')[1:])
    name = '/'.join(info['extra.gamefile'][0].split('/')[-3:-1])
    d = REACT_ALFWORLD_PROMPTS_EXAMPLE
    prefixes = {
        'pick_and_place': 'put',
        'pick_clean_then_place': 'clean',
        'pick_heat_then_place': 'heat',
        'pick_cool_then_place': 'cool',
        'look_at_obj': 'examine',
        'pick_two_obj': 'puttwo'
    }
    for i, (k, v) in enumerate(prefixes.items()):
        if name.startswith(k):
            prompt = 'Interact with a household to solve a task. Here are two examples.\n' + d[f'react_{v}_1'] + d[f'react_{v}_0'] + '\nHere is the task.\n'

    response = [
        '''
        Action 1: think: To solve the task, I need to find a tomato, then cool it with the fridge, and finally put it in the microwave.\nObservation 1:  OK.\nAction 2: think: First, I need to find a tomato. A tomato is more likely to be found in countertop (1-3), fridge (1), cabinet (1-6), shelf (1-3), and drawer (1-3). I can start by checking countertop 1.\nObservation 2:  OK.\nAction 3: go to countertop 1\nObservation 3:  On the countertop 1, you see a dishsponge 1, and a mug 2.\nAction 4: go to countertop 2\nObservation 4:  On the countertop 2, you see a butterknife 1, a cellphone 1, a creditcard 1, a knife 1, a lettuce 1, a saltshaker 2, a saltshaker 1, a statue 1, and a tomato 1.\nAction 5: take tomato 1 from countertop 2\nObservation 5:  You pick up the tomato 1 from the countertop 2.\nAction 6: think: Now that I have the tomato, I need to cool it with the fridge.\nObservation 6:  OK.\nAction 7: go to fridge 1\nObservation 7:  The fridge 1 is closed.\nAction 8: cool tomato 1 with fridge 1\nObservation 8:  You cool the tomato 1 using the fridge 1.\nAction 9: think: Now the tomato is cool. Next, I need to put it in the microwave.\nObservation 9:  OK.\nAction 10: go to microwave 1\nObservation 10:  The microwave 1 is closed.\nAction 11: put tomato 1 in/on microwave 1\nObservation 11:  Nothing happens.\nAction 12: open microwave 1\nObservation 12:  You open the microwave 1. The microwave 1 is open. In it, you see a egg 1.\nAction 13: put tomato 1 in/on microwave 1\nObservation 13:  You put the tomato 1 in/on the microwave 1.
        '''    
    ]

    llm = FakeListChatModel(responses=response)
    agent = ReActAgent(llm=llm)
    out = agent.generate(question=ob, examples=prompt, env=env, instruction=REACT_ALFWORLD_INSTRUCTION)
    assert response[0].split('\n')[-1] == 'Congratulations, you have completed the task!'<|MERGE_RESOLUTION|>--- conflicted
+++ resolved
@@ -9,11 +9,9 @@
 from tiktoken import Encoding
 
 from discussion_agents.cog.agent.react import ReActAgent, ZeroShotReActAgent
-<<<<<<< HEAD
 from tests.fixtures.agent import alfworld_env
-=======
 from discussion_agents.cog.modules.memory.react import ReActMemory
->>>>>>> 6bb60c13
+
 
 
 def test_init() -> None:
@@ -43,11 +41,6 @@
         ' Search[best kick boxer]\nObservation: The best kick boxer in the world is often a highly debated topic, but some notable names include Semmy Schilt, Peter Aerts, Ernesto Hoost, and Ramon Dekkers.\nThought: Since the question mentions controversies and crimes, I should focus on more recent kick boxers. I will look up the controversies and crimes of Semmy Schilt.\nAction: Lookup[controversies and crimes]\nObservation: (Result 1/1) Semmy Schilt has been involved in several controversies, including accusations of using performance-enhancing drugs and unsportsmanlike conducts such as eye-gouging and low blows.\nThought: The question mentions "unsportsmanlike conducts" specifically, so I will look up more information on those incidents.\nAction: Lookup[unsportsmanlike conducts]\nObservation: (Result 1/1) Semmy Schilt has been known for his aggressive and sometimes controversial fighting style, with incidents such as eye-gouging and low blows being reported by his opponents.\nThought: The question also mentions crimes outside of the ring, so I will search for any criminal record or charges against Semmy Schilt.\nAction: Search[Semmy Schilt criminal record]\nObservation',
     ]
     llm = FakeListChatModel(responses=responses)
-<<<<<<< HEAD
-    agent = ReActAgent(llm=llm)
-    out = agent.generate(question=q, examples=REACT_WEBTHINK_SIMPLE6_FEWSHOT_EXAMPLES, instruction=REACT_INSTRUCTION_HOTPOTQA)
-    assert isinstance(out, str)
-=======
     agent = ReActAgent(llm=llm, max_steps=1)
     out = agent.generate(question=q)
 
@@ -68,7 +61,6 @@
     assert isinstance(out, list)
     for triplet in out:
         assert isinstance(triplet, tuple)
->>>>>>> 6bb60c13
     assert agent._step_n == agent.max_steps + 1
     assert not agent._finished
 
