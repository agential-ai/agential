--- conflicted
+++ resolved
@@ -1,4 +1,3 @@
-<<<<<<< HEAD
 """Unit tests for Reflexion."""
 from langchain.agents.react.base import DocstoreExplorer
 from langchain_community.chat_models.fake import FakeListChatModel
@@ -7,7 +6,10 @@
 
 from discussion_agents.cog.agent.reflexion import ReflexionCoTAgent, ReflexionReActAgent
 from discussion_agents.cog.modules.memory.reflexion import ReflexionMemory
-from discussion_agents.cog.modules.reflect.reflexion import ReflexionReActReflector
+from discussion_agents.cog.modules.reflect.reflexion import (
+    ReflexionCoTReflector,
+    ReflexionReActReflector,
+)
 
 
 def test_reflexion_cot_init() -> None:
@@ -16,19 +18,31 @@
         self_reflect_llm=FakeListChatModel(responses=["1"]),
         action_llm=FakeListChatModel(responses=["1"]),
     )
-    assert agent
-    assert agent.self_reflect_llm
-    assert agent.action_llm
-    assert agent.memory
-    assert agent.reflector
+    assert isinstance(agent, ReflexionCoTAgent)
+    assert isinstance(agent.self_reflect_llm, BaseChatModel)
+    assert isinstance(agent.action_llm, BaseChatModel)
+    assert isinstance(agent.memory, ReflexionMemory)
+    assert isinstance(agent.reflector, ReflexionCoTReflector)
+    assert agent.max_reflections == 3
+    assert agent.max_trials == 1
+    assert agent.patience == agent.max_trials
 
 
 def test_reflexion_cot_reset(reflexion_cot_agent: ReflexionCoTAgent) -> None:
     """Test reset method."""
     reflexion_cot_agent._finished = True
+    reflexion_cot_agent._trial_n = 143
+    reflexion_cot_agent._answer = "cat"
+    reflexion_cot_agent.memory.scratchpad = "dog"
+    reflexion_cot_agent.reflector.reflections = ["puppy"]
+    reflexion_cot_agent.reflector.reflections_str = "puppy"
     reflexion_cot_agent.reset()
     assert not reflexion_cot_agent._finished
-    assert reflexion_cot_agent.memory.scratchpad == ""
+    assert not reflexion_cot_agent.memory.scratchpad
+    assert not reflexion_cot_agent.reflector.reflections
+    assert not reflexion_cot_agent.reflector.reflections_str
+    assert not reflexion_cot_agent._trial_n
+    assert not reflexion_cot_agent._answer
 
 
 def test_reflexion_cot_retrieve(reflexion_cot_agent: ReflexionCoTAgent) -> None:
@@ -39,8 +53,16 @@
     assert out["scratchpad"] == ""
 
 
-def test_reflexion_cot_reflect(reflexion_cot_agent: ReflexionCoTAgent) -> None:
+def test_reflexion_cot_reflect() -> None:
     """Test reflect method."""
+    reflexion_cot_agent = ReflexionCoTAgent(
+        self_reflect_llm=FakeListChatModel(responses=["1"]),
+        action_llm=FakeListChatModel(responses=["1"]),
+    )
+
+    reflexion_cot_agent.reset()
+
+    # Test last attempt with context.
     gt_reflections_str = "You have attempted to answer the following question before and failed. Below is the last trial you attempted to answer the question.\nQuestion: \n\n(END PREVIOUS TRIAL)\n"
     reflections_str = reflexion_cot_agent.reflect(
         strategy="last_attempt",
@@ -49,7 +71,9 @@
     )
     assert reflections_str == gt_reflections_str
 
-    # Test with no context.
+    reflexion_cot_agent.reset()
+
+    # Test last attempt with no context.
     gt_reflections_str = "You have attempted to answer the following question before and failed. Below is the last trial you attempted to answer the question.\nQuestion: \n\n(END PREVIOUS TRIAL)\n"
     reflections_str = reflexion_cot_agent.reflect(
         strategy="last_attempt",
@@ -66,6 +90,7 @@
     context = 'VIVA Media GmbH (until 2004 "VIVA Media AG") is a music television network originating from Germany. It was founded for broadcast of VIVA Germany as VIVA Media AG in 1993 and has been owned by their original concurrent Viacom, the parent company of MTV, since 2004. Viva channels exist in some European countries; the first spin-offs were launched in Poland and Switzerland in 2000.\n\nA Gesellschaft mit beschränkter Haftung (] , abbreviated GmbH ] and also GesmbH in Austria) is a type of legal entity very common in Germany, Austria, Switzerland (where it is equivalent to a S.à r.l.) and Liechtenstein. In the United States, the equivalent type of entity is the limited liability company (LLC). The name of the GmbH form emphasizes the fact that the owners ("Gesellschafter", also known as members) of the entity are not personally liable for the company\'s debts. "GmbH"s are considered legal persons under German and Austrian law. Other variations include mbH (used when the term "Gesellschaft" is part of the company name itself), and gGmbH ("gemeinnützige" GmbH) for non-profit companies.'
 
     # Incorrect.
+    gt_out_scratchpad = '\nThought: The question is asking for the acronym that VIVA Media AG changed its name to in 2004. Based on the context, I know that VIVA Media AG is now known as VIVA Media GmbH. Therefore, the acronym "GmbH" stands for "Gesellschaft mit beschränkter Haftung" in German, which translates to "company with limited liability" in English.\nAction: Finish[Company with Limited Liability]\nObservation: Answer is INCORRECT'
     action_llm = FakeListChatModel(
         responses=[
             'The question is asking for the acronym that VIVA Media AG changed its name to in 2004. Based on the context, I know that VIVA Media AG is now known as VIVA Media GmbH. Therefore, the acronym "GmbH" stands for "Gesellschaft mit beschränkter Haftung" in German, which translates to "company with limited liability" in English.',
@@ -77,15 +102,24 @@
         action_llm=action_llm,
         max_trials=1,
     )
+
     out = reflexion_cot_agent.generate(
         question=question, key=key, context=context, strategy=None
     )
+    assert reflexion_cot_agent._trial_n == 1
+    assert reflexion_cot_agent._answer == "Company with Limited Liability"
+    assert reflexion_cot_agent._finished
+    assert reflexion_cot_agent.memory.scratchpad == gt_out_scratchpad
+    assert reflexion_cot_agent.reflector.reflections == []
+    assert reflexion_cot_agent.reflector.reflections_str == ""
+
     gt_out_str = 'Thought: The question is asking for the acronym that VIVA Media AG changed its name to in 2004. Based on the context, I know that VIVA Media AG is now known as VIVA Media GmbH. Therefore, the acronym "GmbH" stands for "Gesellschaft mit beschränkter Haftung" in German, which translates to "company with limited liability" in English.\nAction: Finish[Company with Limited Liability]\n\nAnswer is INCORRECT'
     assert isinstance(out, list)
     assert len(out) == 1
     assert out[0] == gt_out_str
 
     # Correct.
+    gt_out_scratchpad = '\nThought: The question is asking for the acronym that VIVA Media AG changed its name to in 2004. Based on the context, I know that VIVA Media AG is now known as VIVA Media GmbH. Therefore, the acronym "GmbH" stands for "Gesellschaft mit beschränkter Haftung" in German, which translates to "company with limited liability" in English.\nAction: Finish[Gesellschaft mit beschränkter Haftung]\nObservation: Answer is CORRECT'
     action_llm = FakeListChatModel(
         responses=[
             'The question is asking for the acronym that VIVA Media AG changed its name to in 2004. Based on the context, I know that VIVA Media AG is now known as VIVA Media GmbH. Therefore, the acronym "GmbH" stands for "Gesellschaft mit beschränkter Haftung" in German, which translates to "company with limited liability" in English.',
@@ -95,15 +129,24 @@
     reflexion_cot_agent = ReflexionCoTAgent(
         self_reflect_llm=FakeListChatModel(responses=["1"]), action_llm=action_llm
     )
+
     out = reflexion_cot_agent.generate(
         question=question, key=key, context=context, strategy=None
     )
+    assert reflexion_cot_agent._trial_n == 1
+    assert reflexion_cot_agent._answer == "Gesellschaft mit beschränkter Haftung"
+    assert reflexion_cot_agent._finished
+    assert reflexion_cot_agent.memory.scratchpad == gt_out_scratchpad
+    assert reflexion_cot_agent.reflector.reflections == []
+    assert reflexion_cot_agent.reflector.reflections_str == ""
+
     gt_out_str = 'Thought: The question is asking for the acronym that VIVA Media AG changed its name to in 2004. Based on the context, I know that VIVA Media AG is now known as VIVA Media GmbH. Therefore, the acronym "GmbH" stands for "Gesellschaft mit beschränkter Haftung" in German, which translates to "company with limited liability" in English.\nAction: Finish[Gesellschaft mit beschränkter Haftung]\n\nAnswer is CORRECT'
     assert isinstance(out, list)
     assert len(out) == 1
     assert out[0] == gt_out_str
 
     # Invalid.
+    gt_out_scratchpad = '\nThought: The question is asking for the acronym that VIVA Media AG changed its name to in 2004. Based on the context, I know that VIVA Media AG is now known as VIVA Media GmbH. Therefore, the acronym "GmbH" stands for "Gesellschaft mit beschränkter Haftung" in German, which translates to "company with limited liability" in English.\nAction: INVALID[Gesellschaft mit beschränkter Haftung]\nObservation: Invalid action type, please try again.'
     action_llm = FakeListChatModel(
         responses=[
             'The question is asking for the acronym that VIVA Media AG changed its name to in 2004. Based on the context, I know that VIVA Media AG is now known as VIVA Media GmbH. Therefore, the acronym "GmbH" stands for "Gesellschaft mit beschränkter Haftung" in German, which translates to "company with limited liability" in English.',
@@ -115,15 +158,24 @@
         action_llm=action_llm,
         max_trials=1,
     )
+
     out = reflexion_cot_agent.generate(
         question=question, key=key, context=context, strategy=None
     )
+    assert reflexion_cot_agent._trial_n == 1
+    assert reflexion_cot_agent._answer == ""
+    assert not reflexion_cot_agent._finished
+    assert reflexion_cot_agent.memory.scratchpad == gt_out_scratchpad
+    assert reflexion_cot_agent.reflector.reflections == []
+    assert reflexion_cot_agent.reflector.reflections_str == ""
+
     gt_out_str = 'Thought: The question is asking for the acronym that VIVA Media AG changed its name to in 2004. Based on the context, I know that VIVA Media AG is now known as VIVA Media GmbH. Therefore, the acronym "GmbH" stands for "Gesellschaft mit beschränkter Haftung" in German, which translates to "company with limited liability" in English.\nAction: INVALID[Gesellschaft mit beschränkter Haftung]\n\nInvalid action type, please try again.'
     assert isinstance(out, list)
     assert len(out) == 1
     assert out[0] == gt_out_str
 
     # With reflection strategy on (last attempt).
+    gt_out_scratchpad = '\nThought: The question is asking for the acronym that VIVA Media AG changed its name to in 2004. Based on the context, I know that VIVA Media AG is now known as VIVA Media GmbH. Therefore, the acronym "GmbH" stands for "Gesellschaft mit beschränkter Haftung" in German, which translates to "company with limited liability" in English.\nAction: Finish[Company with Limited Liability]\nObservation: Answer is INCORRECT'
     action_llm = FakeListChatModel(
         responses=[
             'The question is asking for the acronym that VIVA Media AG changed its name to in 2004. Based on the context, I know that VIVA Media AG is now known as VIVA Media GmbH. Therefore, the acronym "GmbH" stands for "Gesellschaft mit beschränkter Haftung" in German, which translates to "company with limited liability" in English.',
@@ -138,12 +190,20 @@
     out = reflexion_cot_agent.generate(
         question=question, key=key, context=context, strategy="last_attempt"
     )
+    assert reflexion_cot_agent._trial_n == 1
+    assert reflexion_cot_agent._answer == "Company with Limited Liability"
+    assert reflexion_cot_agent._finished
+    assert reflexion_cot_agent.memory.scratchpad == gt_out_scratchpad
+    assert reflexion_cot_agent.reflector.reflections == []
+    assert reflexion_cot_agent.reflector.reflections_str == ""
+
     gt_out_str = 'Thought: The question is asking for the acronym that VIVA Media AG changed its name to in 2004. Based on the context, I know that VIVA Media AG is now known as VIVA Media GmbH. Therefore, the acronym "GmbH" stands for "Gesellschaft mit beschränkter Haftung" in German, which translates to "company with limited liability" in English.\nAction: Finish[Company with Limited Liability]\n\nAnswer is INCORRECT'
     assert isinstance(out, list)
     assert len(out) == 1
     assert out[0] == gt_out_str
 
     # With no reflection strategy and no context.
+    gt_out_scratchpad = "\nThought: Let's think step by step. VIVA Media AG changed its name in 2004. The new acronym must stand for the new name of the company. Unfortunately, without further information, it is not possible to determine what the new acronym stands for.\nAction: Finish[Unknown]\nObservation: Answer is INCORRECT"
     action_llm = FakeListChatModel(
         responses=[
             "Let's think step by step. VIVA Media AG changed its name in 2004. The new acronym must stand for the new name of the company. Unfortunately, without further information, it is not possible to determine what the new acronym stands for.",
@@ -158,10 +218,134 @@
     out = reflexion_cot_agent.generate(
         question=question, key=key, context=None, strategy=None
     )
+    assert reflexion_cot_agent._trial_n == 1
+    assert reflexion_cot_agent._answer == "Unknown"
+    assert reflexion_cot_agent._finished
+    assert reflexion_cot_agent.memory.scratchpad == gt_out_scratchpad
+    assert reflexion_cot_agent.reflector.reflections == []
+    assert reflexion_cot_agent.reflector.reflections_str == ""
+
     gt_out_str = "Thought: Let's think step by step. VIVA Media AG changed its name in 2004. The new acronym must stand for the new name of the company. Unfortunately, without further information, it is not possible to determine what the new acronym stands for.\nAction: Finish[Unknown]\n\nAnswer is INCORRECT"
     assert isinstance(out, list)
     assert len(out) == 1
     assert out[0] == gt_out_str
+
+    # Test reach max_trials.
+    gt_out_scratchpad = '\nThought: The context provided states that VIVA Media AG changed its name to VIVA Media GmbH in 2004. Based on the information given, the new acronym "GmbH" stands for "Gesellschaft mit beschränkter Haftung" in German, which translates to "company with limited liability" in English.Action: Finish[Company with limited liability]\nAction: Finish[Company with limited liability]\nObservation: Answer is INCORRECT\nThought: The reflection provided valuable insight into the previous mistake. To align with the question\'s request for the meaning of the new acronym in German, I should provide the answer in German, which is "Gesellschaft mit beschränkter Haftung". This will ensure accuracy and avoid repeating the previous error.Action: Finish[Gesellschaft mit beschränkter Haftung]\nAction: Finish[Gesellschaft mit beschränkter Haftung]\nObservation: Answer is CORRECT'
+    gt_out = [
+        'Thought: The context provided states that VIVA Media AG changed its name to VIVA Media GmbH in 2004. Based on the information given, the new acronym "GmbH" stands for "Gesellschaft mit beschränkter Haftung" in German, which translates to "company with limited liability" in English.Action: Finish[Company with limited liability]\nAction: Finish[Company with limited liability]\n\nAnswer is INCORRECT',
+        'Thought: The reflection provided valuable insight into the previous mistake. To align with the question\'s request for the meaning of the new acronym in German, I should provide the answer in German, which is "Gesellschaft mit beschränkter Haftung". This will ensure accuracy and avoid repeating the previous error.Action: Finish[Gesellschaft mit beschränkter Haftung]\nAction: Finish[Gesellschaft mit beschränkter Haftung]\n\nAnswer is CORRECT',
+    ]
+    gt_reflections = [
+        'Upon reflection, the phrasing discrepancy in my answer may have been the reason for it being marked incorrect. While I provided the correct translation of "GmbH" in English, the question specifically asked for the acronym\'s meaning in German. To mitigate this failure in the future, I should provide the answer in the same language as requested in the question, which in this case would be "Gesellschaft mit beschränkter Haftung". This will ensure alignment between the question and my response.'
+    ]
+    gt_reflections_str = 'You have attempted to answer following question before and failed. The following reflection(s) give a plan to avoid failing to answer the question in the same way you did previously. Use them to improve your strategy of correctly answering the given question.\nReflections:\n- Upon reflection, the phrasing discrepancy in my answer may have been the reason for it being marked incorrect. While I provided the correct translation of "GmbH" in English, the question specifically asked for the acronym\'s meaning in German. To mitigate this failure in the future, I should provide the answer in the same language as requested in the question, which in this case would be "Gesellschaft mit beschränkter Haftung". This will ensure alignment between the question and my response.'
+    self_reflect_llm_responses = [
+        'Upon reflection, the phrasing discrepancy in my answer may have been the reason for it being marked incorrect. While I provided the correct translation of "GmbH" in English, the question specifically asked for the acronym\'s meaning in German. To mitigate this failure in the future, I should provide the answer in the same language as requested in the question, which in this case would be "Gesellschaft mit beschränkter Haftung". This will ensure alignment between the question and my response.'
+    ]
+    action_llm_responses = [
+        'The context provided states that VIVA Media AG changed its name to VIVA Media GmbH in 2004. Based on the information given, the new acronym "GmbH" stands for "Gesellschaft mit beschränkter Haftung" in German, which translates to "company with limited liability" in English.\nAction: Finish[Company with limited liability]',
+        "Finish[Company with limited liability]",
+        'The reflection provided valuable insight into the previous mistake. To align with the question\'s request for the meaning of the new acronym in German, I should provide the answer in German, which is "Gesellschaft mit beschränkter Haftung". This will ensure accuracy and avoid repeating the previous error.\n\nAction: Finish[Gesellschaft mit beschränkter Haftung]',
+        "Finish[Gesellschaft mit beschränkter Haftung]",
+    ]
+    self_reflect_llm = FakeListChatModel(responses=self_reflect_llm_responses)
+    action_llm = FakeListChatModel(responses=action_llm_responses)
+    reflexion_cot_agent = ReflexionCoTAgent(
+        self_reflect_llm=self_reflect_llm,
+        action_llm=action_llm,
+        max_trials=2,
+    )
+    out = reflexion_cot_agent.generate(
+        question=question, key=key, context=context, strategy="reflexion"
+    )
+    assert out == gt_out
+    assert reflexion_cot_agent._trial_n == 2
+    assert reflexion_cot_agent._answer == "Gesellschaft mit beschränkter Haftung"
+    assert reflexion_cot_agent._finished
+    assert reflexion_cot_agent.memory.scratchpad == gt_out_scratchpad
+    assert reflexion_cot_agent.reflector.reflections == gt_reflections
+    assert reflexion_cot_agent.reflector.reflections_str == gt_reflections_str
+
+    # Test exhaust patience and get incorrect answers for all trials.
+    gt_out = [
+        'Thought: Upon reflecting on the incorrect answer I provided, I realize that the phrasing discrepancy in my response may have been the reason for the error. While I correctly identified that the new acronym for VIVA Media AG was GmbH, I did not provide the full expansion of the acronym as "Gesellschaft mit beschränkter Haftung." This lack of completeness in my answer likely led to it being marked as incorrect. In the future, I will ensure to always provide the complete expansion of acronyms when responding to similar questions to avoid any phrasing discrepancies.\nAction: Finish[VIVA Media GmbH]\n\nAnswer is INCORRECT',
+        'Thought: The reason for the failure in this trial could be the discrepancy in the phrasing of the answer. The question asked for the acronym of the new name, while the provided answer included the full name "VIVA Media GmbH". To avoid this mistake, I should provide only the acronym "GmbH" as the answer, as it directly corresponds to the acronym in the question. This adjustment will ensure a more accurate match between the question and the answer provided.Action: Finish[GmbH]\nAction: Finish[GmbH]\n\nAnswer is INCORRECT',
+    ]
+    gt_out_scratchpad = '\nThought: Upon reflecting on the incorrect answer I provided, I realize that the phrasing discrepancy in my response may have been the reason for the error. While I correctly identified that the new acronym for VIVA Media AG was GmbH, I did not provide the full expansion of the acronym as "Gesellschaft mit beschränkter Haftung." This lack of completeness in my answer likely led to it being marked as incorrect. In the future, I will ensure to always provide the complete expansion of acronyms when responding to similar questions to avoid any phrasing discrepancies.\nAction: Finish[VIVA Media GmbH]\nObservation: Answer is INCORRECT\nThought: The reason for the failure in this trial could be the discrepancy in the phrasing of the answer. The question asked for the acronym of the new name, while the provided answer included the full name "VIVA Media GmbH". To avoid this mistake, I should provide only the acronym "GmbH" as the answer, as it directly corresponds to the acronym in the question. This adjustment will ensure a more accurate match between the question and the answer provided.Action: Finish[GmbH]\nAction: Finish[GmbH]\nObservation: Answer is INCORRECT'
+    gt_reflections = [
+        'The reason for the failure in this trial could be the discrepancy in the phrasing of the answer. The question asked for the acronym of the new name, while the provided answer included the full name "VIVA Media GmbH". To mitigate this issue in future trials, a more concise and high-level plan would be to provide only the acronym "GmbH" as the answer, as it directly corresponds to the acronym in the question. This adjustment will ensure a more accurate match between the question and the answer provided.'
+    ]
+    gt_reflections_str = 'You have attempted to answer following question before and failed. The following reflection(s) give a plan to avoid failing to answer the question in the same way you did previously. Use them to improve your strategy of correctly answering the given question.\nReflections:\n- The reason for the failure in this trial could be the discrepancy in the phrasing of the answer. The question asked for the acronym of the new name, while the provided answer included the full name "VIVA Media GmbH". To mitigate this issue in future trials, a more concise and high-level plan would be to provide only the acronym "GmbH" as the answer, as it directly corresponds to the acronym in the question. This adjustment will ensure a more accurate match between the question and the answer provided.'
+    self_reflect_llm_responses = [
+        'The reason for the failure in this trial could be the discrepancy in the phrasing of the answer. The question asked for the acronym of the new name, while the provided answer included the full name "VIVA Media GmbH". To mitigate this issue in future trials, a more concise and high-level plan would be to provide only the acronym "GmbH" as the answer, as it directly corresponds to the acronym in the question. This adjustment will ensure a more accurate match between the question and the answer provided.'
+    ]
+    action_llm_responses = [
+        'Upon reflecting on the incorrect answer I provided, I realize that the phrasing discrepancy in my response may have been the reason for the error. While I correctly identified that the new acronym for VIVA Media AG was GmbH, I did not provide the full expansion of the acronym as "Gesellschaft mit beschränkter Haftung." This lack of completeness in my answer likely led to it being marked as incorrect. In the future, I will ensure to always provide the complete expansion of acronyms when responding to similar questions to avoid any phrasing discrepancies.',
+        "Finish[VIVA Media GmbH]",
+        'The reason for the failure in this trial could be the discrepancy in the phrasing of the answer. The question asked for the acronym of the new name, while the provided answer included the full name "VIVA Media GmbH". To avoid this mistake, I should provide only the acronym "GmbH" as the answer, as it directly corresponds to the acronym in the question. This adjustment will ensure a more accurate match between the question and the answer provided.\nAction: Finish[GmbH]',
+        "Finish[GmbH]",
+    ]
+    self_reflect_llm = FakeListChatModel(responses=self_reflect_llm_responses)
+    action_llm = FakeListChatModel(responses=action_llm_responses)
+    reflexion_cot_agent = ReflexionCoTAgent(
+        self_reflect_llm=self_reflect_llm,
+        action_llm=action_llm,
+        max_trials=3,
+        patience=2,
+    )
+    out = reflexion_cot_agent.generate(
+        question=question, key=key, context=context, strategy="reflexion"
+    )
+    assert out == gt_out
+    assert reflexion_cot_agent._trial_n == 2
+    assert reflexion_cot_agent._answer == "GmbH"
+    assert reflexion_cot_agent._finished
+    assert reflexion_cot_agent.memory.scratchpad == gt_out_scratchpad
+    assert reflexion_cot_agent.reflector.reflections == gt_reflections
+    assert reflexion_cot_agent.reflector.reflections_str == gt_reflections_str
+
+    # Test patience reset after incorrect answer and subsequent runs.
+
+    # Answer incorrectly.
+    gt_out = [
+        'Thought: The question is asking for the acronym that VIVA Media AG changed its name to in 2004. Based on the context, I know that VIVA Media AG is now known as VIVA Media GmbH. Therefore, the acronym "GmbH" stands for "Gesellschaft mit beschränkter Haftung" in German, which translates to "company with limited liability" in English.\nAction: Finish[Company with Limited Liability]\n\nAnswer is INCORRECT'
+    ]
+    gt_out_scratchpad = '\nThought: The question is asking for the acronym that VIVA Media AG changed its name to in 2004. Based on the context, I know that VIVA Media AG is now known as VIVA Media GmbH. Therefore, the acronym "GmbH" stands for "Gesellschaft mit beschränkter Haftung" in German, which translates to "company with limited liability" in English.\nAction: Finish[Company with Limited Liability]\nObservation: Answer is INCORRECT'
+    action_llm_reseponses = [
+        'The question is asking for the acronym that VIVA Media AG changed its name to in 2004. Based on the context, I know that VIVA Media AG is now known as VIVA Media GmbH. Therefore, the acronym "GmbH" stands for "Gesellschaft mit beschränkter Haftung" in German, which translates to "company with limited liability" in English.',
+        "Finish[Company with Limited Liability]",
+    ]
+    self_reflect_llm = FakeListChatModel(responses=["1"])
+    action_llm = FakeListChatModel(responses=action_llm_reseponses)
+    reflexion_cot_agent = ReflexionCoTAgent(
+        self_reflect_llm=self_reflect_llm,
+        action_llm=action_llm,
+        max_trials=1,
+        patience=1,
+    )
+    out = reflexion_cot_agent.generate(
+        question=question, key=key, context=context, strategy="reflexion"
+    )
+    assert out == gt_out
+    assert reflexion_cot_agent._trial_n == 1
+    assert reflexion_cot_agent._answer == "Company with Limited Liability"
+    assert reflexion_cot_agent._finished
+    assert reflexion_cot_agent.memory.scratchpad == gt_out_scratchpad
+    assert reflexion_cot_agent.reflector.reflections == []
+    assert reflexion_cot_agent.reflector.reflections_str == ""
+
+    # In a subsequent run, answer correctly (reset defaults to True). Output is non-empty if patience is correctly reset.
+    out = reflexion_cot_agent.generate(
+        question=question, key=key, context=context, strategy="reflexion"
+    )
+    assert out == gt_out
+    assert reflexion_cot_agent._trial_n == 1
+    assert reflexion_cot_agent._answer == "Company with Limited Liability"
+    assert reflexion_cot_agent._finished
+    assert reflexion_cot_agent.memory.scratchpad == gt_out_scratchpad
+    assert reflexion_cot_agent.reflector.reflections == []
+    assert reflexion_cot_agent.reflector.reflections_str == ""
 
 
 def test_reflexion_react_init() -> None:
@@ -184,9 +368,19 @@
 def test_reflexion_react_reset(reflexion_react_agent: ReflexionReActAgent) -> None:
     """Test reset method."""
     reflexion_react_agent._finished = True
+    reflexion_react_agent._step_n = 143
+    reflexion_react_agent._trial_n = 143
+    reflexion_react_agent._answer = "cat"
+    reflexion_react_agent.memory.scratchpad = "dog"
+    reflexion_react_agent.reflector.reflections = ["puppy"]
+    reflexion_react_agent.reflector.reflections_str = "puppy"
     reflexion_react_agent.reset()
     assert not reflexion_react_agent._finished
-    assert reflexion_react_agent.memory.scratchpad == ""
+    assert not reflexion_react_agent.memory.scratchpad
+    assert not reflexion_react_agent.reflector.reflections
+    assert not reflexion_react_agent.reflector.reflections_str
+    assert reflexion_react_agent._step_n == 1
+    assert not reflexion_react_agent._answer
 
 
 def test_reflexion_react_retrieve(reflexion_react_agent: ReflexionReActAgent) -> None:
@@ -234,6 +428,12 @@
     out = agent.generate(question=question, key=key, strategy=None)
     assert isinstance(out, list)
     assert len(out) == 1
+    assert agent._step_n == 6
+    assert agent._trial_n == 1
+    assert agent._answer == "unable to determine"
+    assert agent._finished
+    assert agent.reflector.reflections == []
+    assert agent.reflector.reflections_str == ""
 
     # Test generate with reflection (last_attempt_and_reflexion).
     action_responses = [
@@ -265,474 +465,6 @@
     self_reflect_llm = FakeListChatModel(responses=self_reflect_responses)
     agent = ReflexionReActAgent(
         self_reflect_llm=self_reflect_llm, action_llm=action_llm, max_trials=1
-    )
-    out = agent.generate(question=question, key=key, strategy=None)
-    assert isinstance(out, list)
-    assert len(out) == 1
-
-    out = agent.generate(
-        question=question, key=key, strategy="last_attempt_and_reflexion"
-    )
-    assert isinstance(out, list)
-    assert len(out) == 1
-=======
-"""Unit tests for Reflexion."""
-from langchain.agents.react.base import DocstoreExplorer
-from langchain_community.chat_models.fake import FakeListChatModel
-from langchain_core.language_models.chat_models import BaseChatModel
-from tiktoken.core import Encoding
-
-from discussion_agents.cog.agent.reflexion import ReflexionCoTAgent, ReflexionReActAgent
-from discussion_agents.cog.modules.memory.reflexion import ReflexionMemory
-from discussion_agents.cog.modules.reflect.reflexion import (
-    ReflexionCoTReflector,
-    ReflexionReActReflector,
-)
-
-
-def test_reflexion_cot_init() -> None:
-    """Test initialization."""
-    agent = ReflexionCoTAgent(
-        self_reflect_llm=FakeListChatModel(responses=["1"]),
-        action_llm=FakeListChatModel(responses=["1"]),
-    )
-    assert isinstance(agent, ReflexionCoTAgent)
-    assert isinstance(agent.self_reflect_llm, BaseChatModel)
-    assert isinstance(agent.action_llm, BaseChatModel)
-    assert isinstance(agent.memory, ReflexionMemory)
-    assert isinstance(agent.reflector, ReflexionCoTReflector)
-    assert agent.max_reflections == 3
-    assert agent.max_trials == 1
-    assert agent.patience == agent.max_trials
-
-
-def test_reflexion_cot_reset(reflexion_cot_agent: ReflexionCoTAgent) -> None:
-    """Test reset method."""
-    reflexion_cot_agent._finished = True
-    reflexion_cot_agent._trial_n = 143
-    reflexion_cot_agent._answer = "cat"
-    reflexion_cot_agent.memory.scratchpad = "dog"
-    reflexion_cot_agent.reflector.reflections = ["puppy"]
-    reflexion_cot_agent.reflector.reflections_str = "puppy"
-    reflexion_cot_agent.reset()
-    assert not reflexion_cot_agent._finished
-    assert not reflexion_cot_agent.memory.scratchpad
-    assert not reflexion_cot_agent.reflector.reflections
-    assert not reflexion_cot_agent.reflector.reflections_str
-    assert not reflexion_cot_agent._trial_n
-    assert not reflexion_cot_agent._answer
-
-
-def test_reflexion_cot_retrieve(reflexion_cot_agent: ReflexionCoTAgent) -> None:
-    """Test retrieve method."""
-    out = reflexion_cot_agent.retrieve()
-    assert isinstance(out, dict)
-    assert "scratchpad" in out
-    assert out["scratchpad"] == ""
-
-
-def test_reflexion_cot_reflect() -> None:
-    """Test reflect method."""
-    reflexion_cot_agent = ReflexionCoTAgent(
-        self_reflect_llm=FakeListChatModel(responses=["1"]),
-        action_llm=FakeListChatModel(responses=["1"]),
-    )
-
-    reflexion_cot_agent.reset()
-
-    # Test last attempt with context.
-    gt_reflections_str = "You have attempted to answer the following question before and failed. Below is the last trial you attempted to answer the question.\nQuestion: \n\n(END PREVIOUS TRIAL)\n"
-    reflections_str = reflexion_cot_agent.reflect(
-        strategy="last_attempt",
-        question="",
-        context="",
-    )
-    assert reflections_str == gt_reflections_str
-
-    reflexion_cot_agent.reset()
-
-    # Test last attempt with no context.
-    gt_reflections_str = "You have attempted to answer the following question before and failed. Below is the last trial you attempted to answer the question.\nQuestion: \n\n(END PREVIOUS TRIAL)\n"
-    reflections_str = reflexion_cot_agent.reflect(
-        strategy="last_attempt",
-        question="",
-        context=None,
-    )
-    assert reflections_str == gt_reflections_str
-
-
-def test_reflexion_cot_generate() -> None:
-    """Test generate method."""
-    question = "VIVA Media AG changed it's name in 2004. What does their new acronym stand for?"
-    key = "Gesellschaft mit beschränkter Haftung"
-    context = 'VIVA Media GmbH (until 2004 "VIVA Media AG") is a music television network originating from Germany. It was founded for broadcast of VIVA Germany as VIVA Media AG in 1993 and has been owned by their original concurrent Viacom, the parent company of MTV, since 2004. Viva channels exist in some European countries; the first spin-offs were launched in Poland and Switzerland in 2000.\n\nA Gesellschaft mit beschränkter Haftung (] , abbreviated GmbH ] and also GesmbH in Austria) is a type of legal entity very common in Germany, Austria, Switzerland (where it is equivalent to a S.à r.l.) and Liechtenstein. In the United States, the equivalent type of entity is the limited liability company (LLC). The name of the GmbH form emphasizes the fact that the owners ("Gesellschafter", also known as members) of the entity are not personally liable for the company\'s debts. "GmbH"s are considered legal persons under German and Austrian law. Other variations include mbH (used when the term "Gesellschaft" is part of the company name itself), and gGmbH ("gemeinnützige" GmbH) for non-profit companies.'
-
-    # Incorrect.
-    gt_out_scratchpad = '\nThought: The question is asking for the acronym that VIVA Media AG changed its name to in 2004. Based on the context, I know that VIVA Media AG is now known as VIVA Media GmbH. Therefore, the acronym "GmbH" stands for "Gesellschaft mit beschränkter Haftung" in German, which translates to "company with limited liability" in English.\nAction: Finish[Company with Limited Liability]\nObservation: Answer is INCORRECT'
-    action_llm = FakeListChatModel(
-        responses=[
-            'The question is asking for the acronym that VIVA Media AG changed its name to in 2004. Based on the context, I know that VIVA Media AG is now known as VIVA Media GmbH. Therefore, the acronym "GmbH" stands for "Gesellschaft mit beschränkter Haftung" in German, which translates to "company with limited liability" in English.',
-            "Finish[Company with Limited Liability]",
-        ]
-    )
-    reflexion_cot_agent = ReflexionCoTAgent(
-        self_reflect_llm=FakeListChatModel(responses=["1"]), action_llm=action_llm
-    )
-
-    out = reflexion_cot_agent.generate(
-        question=question, key=key, context=context, strategy=None
-    )
-    assert reflexion_cot_agent._trial_n == 1
-    assert reflexion_cot_agent._answer == "Company with Limited Liability"
-    assert reflexion_cot_agent._finished
-    assert reflexion_cot_agent.memory.scratchpad == gt_out_scratchpad
-    assert reflexion_cot_agent.reflector.reflections == []
-    assert reflexion_cot_agent.reflector.reflections_str == ""
-
-    gt_out_str = 'Thought: The question is asking for the acronym that VIVA Media AG changed its name to in 2004. Based on the context, I know that VIVA Media AG is now known as VIVA Media GmbH. Therefore, the acronym "GmbH" stands for "Gesellschaft mit beschränkter Haftung" in German, which translates to "company with limited liability" in English.\nAction: Finish[Company with Limited Liability]\n\nAnswer is INCORRECT'
-    assert isinstance(out, list)
-    assert len(out) == 1
-    assert out[0] == gt_out_str
-
-    # Correct.
-    gt_out_scratchpad = '\nThought: The question is asking for the acronym that VIVA Media AG changed its name to in 2004. Based on the context, I know that VIVA Media AG is now known as VIVA Media GmbH. Therefore, the acronym "GmbH" stands for "Gesellschaft mit beschränkter Haftung" in German, which translates to "company with limited liability" in English.\nAction: Finish[Gesellschaft mit beschränkter Haftung]\nObservation: Answer is CORRECT'
-    action_llm = FakeListChatModel(
-        responses=[
-            'The question is asking for the acronym that VIVA Media AG changed its name to in 2004. Based on the context, I know that VIVA Media AG is now known as VIVA Media GmbH. Therefore, the acronym "GmbH" stands for "Gesellschaft mit beschränkter Haftung" in German, which translates to "company with limited liability" in English.',
-            "Finish[Gesellschaft mit beschränkter Haftung]",
-        ]
-    )
-    reflexion_cot_agent = ReflexionCoTAgent(
-        self_reflect_llm=FakeListChatModel(responses=["1"]), action_llm=action_llm
-    )
-
-    out = reflexion_cot_agent.generate(
-        question=question, key=key, context=context, strategy=None
-    )
-    assert reflexion_cot_agent._trial_n == 1
-    assert reflexion_cot_agent._answer == "Gesellschaft mit beschränkter Haftung"
-    assert reflexion_cot_agent._finished
-    assert reflexion_cot_agent.memory.scratchpad == gt_out_scratchpad
-    assert reflexion_cot_agent.reflector.reflections == []
-    assert reflexion_cot_agent.reflector.reflections_str == ""
-
-    gt_out_str = 'Thought: The question is asking for the acronym that VIVA Media AG changed its name to in 2004. Based on the context, I know that VIVA Media AG is now known as VIVA Media GmbH. Therefore, the acronym "GmbH" stands for "Gesellschaft mit beschränkter Haftung" in German, which translates to "company with limited liability" in English.\nAction: Finish[Gesellschaft mit beschränkter Haftung]\n\nAnswer is CORRECT'
-    assert isinstance(out, list)
-    assert len(out) == 1
-    assert out[0] == gt_out_str
-
-    # Invalid.
-    gt_out_scratchpad = '\nThought: The question is asking for the acronym that VIVA Media AG changed its name to in 2004. Based on the context, I know that VIVA Media AG is now known as VIVA Media GmbH. Therefore, the acronym "GmbH" stands for "Gesellschaft mit beschränkter Haftung" in German, which translates to "company with limited liability" in English.\nAction: INVALID[Gesellschaft mit beschränkter Haftung]\nObservation: Invalid action type, please try again.'
-    action_llm = FakeListChatModel(
-        responses=[
-            'The question is asking for the acronym that VIVA Media AG changed its name to in 2004. Based on the context, I know that VIVA Media AG is now known as VIVA Media GmbH. Therefore, the acronym "GmbH" stands for "Gesellschaft mit beschränkter Haftung" in German, which translates to "company with limited liability" in English.',
-            "INVALID[Gesellschaft mit beschränkter Haftung]",
-        ]
-    )
-    reflexion_cot_agent = ReflexionCoTAgent(
-        self_reflect_llm=FakeListChatModel(responses=["1"]), action_llm=action_llm
-    )
-
-    out = reflexion_cot_agent.generate(
-        question=question, key=key, context=context, strategy=None
-    )
-    assert reflexion_cot_agent._trial_n == 1
-    assert reflexion_cot_agent._answer == ""
-    assert not reflexion_cot_agent._finished
-    assert reflexion_cot_agent.memory.scratchpad == gt_out_scratchpad
-    assert reflexion_cot_agent.reflector.reflections == []
-    assert reflexion_cot_agent.reflector.reflections_str == ""
-
-    gt_out_str = 'Thought: The question is asking for the acronym that VIVA Media AG changed its name to in 2004. Based on the context, I know that VIVA Media AG is now known as VIVA Media GmbH. Therefore, the acronym "GmbH" stands for "Gesellschaft mit beschränkter Haftung" in German, which translates to "company with limited liability" in English.\nAction: INVALID[Gesellschaft mit beschränkter Haftung]\n\nInvalid action type, please try again.'
-    assert isinstance(out, list)
-    assert len(out) == 1
-    assert out[0] == gt_out_str
-
-    # With reflection strategy on (last attempt).
-    gt_out_scratchpad = '\nThought: The question is asking for the acronym that VIVA Media AG changed its name to in 2004. Based on the context, I know that VIVA Media AG is now known as VIVA Media GmbH. Therefore, the acronym "GmbH" stands for "Gesellschaft mit beschränkter Haftung" in German, which translates to "company with limited liability" in English.\nAction: Finish[Company with Limited Liability]\nObservation: Answer is INCORRECT'
-    action_llm = FakeListChatModel(
-        responses=[
-            'The question is asking for the acronym that VIVA Media AG changed its name to in 2004. Based on the context, I know that VIVA Media AG is now known as VIVA Media GmbH. Therefore, the acronym "GmbH" stands for "Gesellschaft mit beschränkter Haftung" in German, which translates to "company with limited liability" in English.',
-            "Finish[Company with Limited Liability]",
-        ]
-    )
-    reflexion_cot_agent = ReflexionCoTAgent(
-        self_reflect_llm=FakeListChatModel(responses=["1"]), action_llm=action_llm
-    )
-    out = reflexion_cot_agent.generate(
-        question=question, key=key, context=context, strategy="last_attempt"
-    )
-    assert reflexion_cot_agent._trial_n == 1
-    assert reflexion_cot_agent._answer == "Company with Limited Liability"
-    assert reflexion_cot_agent._finished
-    assert reflexion_cot_agent.memory.scratchpad == gt_out_scratchpad
-    assert reflexion_cot_agent.reflector.reflections == []
-    assert reflexion_cot_agent.reflector.reflections_str == ""
-
-    gt_out_str = 'Thought: The question is asking for the acronym that VIVA Media AG changed its name to in 2004. Based on the context, I know that VIVA Media AG is now known as VIVA Media GmbH. Therefore, the acronym "GmbH" stands for "Gesellschaft mit beschränkter Haftung" in German, which translates to "company with limited liability" in English.\nAction: Finish[Company with Limited Liability]\n\nAnswer is INCORRECT'
-    assert isinstance(out, list)
-    assert len(out) == 1
-    assert out[0] == gt_out_str
-
-    # With no reflection strategy and no context.
-    gt_out_scratchpad = "\nThought: Let's think step by step. VIVA Media AG changed its name in 2004. The new acronym must stand for the new name of the company. Unfortunately, without further information, it is not possible to determine what the new acronym stands for.\nAction: Finish[Unknown]\nObservation: Answer is INCORRECT"
-    action_llm = FakeListChatModel(
-        responses=[
-            "Let's think step by step. VIVA Media AG changed its name in 2004. The new acronym must stand for the new name of the company. Unfortunately, without further information, it is not possible to determine what the new acronym stands for.",
-            "Finish[Unknown]",
-        ]
-    )
-    reflexion_cot_agent = ReflexionCoTAgent(
-        self_reflect_llm=FakeListChatModel(responses=["1"]), action_llm=action_llm
-    )
-    out = reflexion_cot_agent.generate(
-        question=question, key=key, context=None, strategy=None
-    )
-    assert reflexion_cot_agent._trial_n == 1
-    assert reflexion_cot_agent._answer == "Unknown"
-    assert reflexion_cot_agent._finished
-    assert reflexion_cot_agent.memory.scratchpad == gt_out_scratchpad
-    assert reflexion_cot_agent.reflector.reflections == []
-    assert reflexion_cot_agent.reflector.reflections_str == ""
-
-    gt_out_str = "Thought: Let's think step by step. VIVA Media AG changed its name in 2004. The new acronym must stand for the new name of the company. Unfortunately, without further information, it is not possible to determine what the new acronym stands for.\nAction: Finish[Unknown]\n\nAnswer is INCORRECT"
-    assert isinstance(out, list)
-    assert len(out) == 1
-    assert out[0] == gt_out_str
-
-    # Test reach max_trials.
-    gt_out_scratchpad = '\nThought: The context provided states that VIVA Media AG changed its name to VIVA Media GmbH in 2004. Based on the information given, the new acronym "GmbH" stands for "Gesellschaft mit beschränkter Haftung" in German, which translates to "company with limited liability" in English.Action: Finish[Company with limited liability]\nAction: Finish[Company with limited liability]\nObservation: Answer is INCORRECT\nThought: The reflection provided valuable insight into the previous mistake. To align with the question\'s request for the meaning of the new acronym in German, I should provide the answer in German, which is "Gesellschaft mit beschränkter Haftung". This will ensure accuracy and avoid repeating the previous error.Action: Finish[Gesellschaft mit beschränkter Haftung]\nAction: Finish[Gesellschaft mit beschränkter Haftung]\nObservation: Answer is CORRECT'
-    gt_out = [
-        'Thought: The context provided states that VIVA Media AG changed its name to VIVA Media GmbH in 2004. Based on the information given, the new acronym "GmbH" stands for "Gesellschaft mit beschränkter Haftung" in German, which translates to "company with limited liability" in English.Action: Finish[Company with limited liability]\nAction: Finish[Company with limited liability]\n\nAnswer is INCORRECT',
-        'Thought: The reflection provided valuable insight into the previous mistake. To align with the question\'s request for the meaning of the new acronym in German, I should provide the answer in German, which is "Gesellschaft mit beschränkter Haftung". This will ensure accuracy and avoid repeating the previous error.Action: Finish[Gesellschaft mit beschränkter Haftung]\nAction: Finish[Gesellschaft mit beschränkter Haftung]\n\nAnswer is CORRECT',
-    ]
-    gt_reflections = [
-        'Upon reflection, the phrasing discrepancy in my answer may have been the reason for it being marked incorrect. While I provided the correct translation of "GmbH" in English, the question specifically asked for the acronym\'s meaning in German. To mitigate this failure in the future, I should provide the answer in the same language as requested in the question, which in this case would be "Gesellschaft mit beschränkter Haftung". This will ensure alignment between the question and my response.'
-    ]
-    gt_reflections_str = 'You have attempted to answer following question before and failed. The following reflection(s) give a plan to avoid failing to answer the question in the same way you did previously. Use them to improve your strategy of correctly answering the given question.\nReflections:\n- Upon reflection, the phrasing discrepancy in my answer may have been the reason for it being marked incorrect. While I provided the correct translation of "GmbH" in English, the question specifically asked for the acronym\'s meaning in German. To mitigate this failure in the future, I should provide the answer in the same language as requested in the question, which in this case would be "Gesellschaft mit beschränkter Haftung". This will ensure alignment between the question and my response.'
-    self_reflect_llm_responses = [
-        'Upon reflection, the phrasing discrepancy in my answer may have been the reason for it being marked incorrect. While I provided the correct translation of "GmbH" in English, the question specifically asked for the acronym\'s meaning in German. To mitigate this failure in the future, I should provide the answer in the same language as requested in the question, which in this case would be "Gesellschaft mit beschränkter Haftung". This will ensure alignment between the question and my response.'
-    ]
-    action_llm_responses = [
-        'The context provided states that VIVA Media AG changed its name to VIVA Media GmbH in 2004. Based on the information given, the new acronym "GmbH" stands for "Gesellschaft mit beschränkter Haftung" in German, which translates to "company with limited liability" in English.\nAction: Finish[Company with limited liability]',
-        "Finish[Company with limited liability]",
-        'The reflection provided valuable insight into the previous mistake. To align with the question\'s request for the meaning of the new acronym in German, I should provide the answer in German, which is "Gesellschaft mit beschränkter Haftung". This will ensure accuracy and avoid repeating the previous error.\n\nAction: Finish[Gesellschaft mit beschränkter Haftung]',
-        "Finish[Gesellschaft mit beschränkter Haftung]",
-    ]
-    self_reflect_llm = FakeListChatModel(responses=self_reflect_llm_responses)
-    action_llm = FakeListChatModel(responses=action_llm_responses)
-    reflexion_cot_agent = ReflexionCoTAgent(
-        self_reflect_llm=self_reflect_llm,
-        action_llm=action_llm,
-        max_trials=2,
-    )
-    out = reflexion_cot_agent.generate(
-        question=question, key=key, context=context, strategy="reflexion"
-    )
-    assert out == gt_out
-    assert reflexion_cot_agent._trial_n == 2
-    assert reflexion_cot_agent._answer == "Gesellschaft mit beschränkter Haftung"
-    assert reflexion_cot_agent._finished
-    assert reflexion_cot_agent.memory.scratchpad == gt_out_scratchpad
-    assert reflexion_cot_agent.reflector.reflections == gt_reflections
-    assert reflexion_cot_agent.reflector.reflections_str == gt_reflections_str
-
-    # Test exhaust patience and get incorrect answers for all trials.
-    gt_out = [
-        'Thought: Upon reflecting on the incorrect answer I provided, I realize that the phrasing discrepancy in my response may have been the reason for the error. While I correctly identified that the new acronym for VIVA Media AG was GmbH, I did not provide the full expansion of the acronym as "Gesellschaft mit beschränkter Haftung." This lack of completeness in my answer likely led to it being marked as incorrect. In the future, I will ensure to always provide the complete expansion of acronyms when responding to similar questions to avoid any phrasing discrepancies.\nAction: Finish[VIVA Media GmbH]\n\nAnswer is INCORRECT',
-        'Thought: The reason for the failure in this trial could be the discrepancy in the phrasing of the answer. The question asked for the acronym of the new name, while the provided answer included the full name "VIVA Media GmbH". To avoid this mistake, I should provide only the acronym "GmbH" as the answer, as it directly corresponds to the acronym in the question. This adjustment will ensure a more accurate match between the question and the answer provided.Action: Finish[GmbH]\nAction: Finish[GmbH]\n\nAnswer is INCORRECT',
-    ]
-    gt_out_scratchpad = '\nThought: Upon reflecting on the incorrect answer I provided, I realize that the phrasing discrepancy in my response may have been the reason for the error. While I correctly identified that the new acronym for VIVA Media AG was GmbH, I did not provide the full expansion of the acronym as "Gesellschaft mit beschränkter Haftung." This lack of completeness in my answer likely led to it being marked as incorrect. In the future, I will ensure to always provide the complete expansion of acronyms when responding to similar questions to avoid any phrasing discrepancies.\nAction: Finish[VIVA Media GmbH]\nObservation: Answer is INCORRECT\nThought: The reason for the failure in this trial could be the discrepancy in the phrasing of the answer. The question asked for the acronym of the new name, while the provided answer included the full name "VIVA Media GmbH". To avoid this mistake, I should provide only the acronym "GmbH" as the answer, as it directly corresponds to the acronym in the question. This adjustment will ensure a more accurate match between the question and the answer provided.Action: Finish[GmbH]\nAction: Finish[GmbH]\nObservation: Answer is INCORRECT'
-    gt_reflections = [
-        'The reason for the failure in this trial could be the discrepancy in the phrasing of the answer. The question asked for the acronym of the new name, while the provided answer included the full name "VIVA Media GmbH". To mitigate this issue in future trials, a more concise and high-level plan would be to provide only the acronym "GmbH" as the answer, as it directly corresponds to the acronym in the question. This adjustment will ensure a more accurate match between the question and the answer provided.'
-    ]
-    gt_reflections_str = 'You have attempted to answer following question before and failed. The following reflection(s) give a plan to avoid failing to answer the question in the same way you did previously. Use them to improve your strategy of correctly answering the given question.\nReflections:\n- The reason for the failure in this trial could be the discrepancy in the phrasing of the answer. The question asked for the acronym of the new name, while the provided answer included the full name "VIVA Media GmbH". To mitigate this issue in future trials, a more concise and high-level plan would be to provide only the acronym "GmbH" as the answer, as it directly corresponds to the acronym in the question. This adjustment will ensure a more accurate match between the question and the answer provided.'
-    self_reflect_llm_responses = [
-        'The reason for the failure in this trial could be the discrepancy in the phrasing of the answer. The question asked for the acronym of the new name, while the provided answer included the full name "VIVA Media GmbH". To mitigate this issue in future trials, a more concise and high-level plan would be to provide only the acronym "GmbH" as the answer, as it directly corresponds to the acronym in the question. This adjustment will ensure a more accurate match between the question and the answer provided.'
-    ]
-    action_llm_responses = [
-        'Upon reflecting on the incorrect answer I provided, I realize that the phrasing discrepancy in my response may have been the reason for the error. While I correctly identified that the new acronym for VIVA Media AG was GmbH, I did not provide the full expansion of the acronym as "Gesellschaft mit beschränkter Haftung." This lack of completeness in my answer likely led to it being marked as incorrect. In the future, I will ensure to always provide the complete expansion of acronyms when responding to similar questions to avoid any phrasing discrepancies.',
-        "Finish[VIVA Media GmbH]",
-        'The reason for the failure in this trial could be the discrepancy in the phrasing of the answer. The question asked for the acronym of the new name, while the provided answer included the full name "VIVA Media GmbH". To avoid this mistake, I should provide only the acronym "GmbH" as the answer, as it directly corresponds to the acronym in the question. This adjustment will ensure a more accurate match between the question and the answer provided.\nAction: Finish[GmbH]',
-        "Finish[GmbH]",
-    ]
-    self_reflect_llm = FakeListChatModel(responses=self_reflect_llm_responses)
-    action_llm = FakeListChatModel(responses=action_llm_responses)
-    reflexion_cot_agent = ReflexionCoTAgent(
-        self_reflect_llm=self_reflect_llm,
-        action_llm=action_llm,
-        max_trials=3,
-        patience=2,
-    )
-    out = reflexion_cot_agent.generate(
-        question=question, key=key, context=context, strategy="reflexion"
-    )
-    assert out == gt_out
-    assert reflexion_cot_agent._trial_n == 2
-    assert reflexion_cot_agent._answer == "GmbH"
-    assert reflexion_cot_agent._finished
-    assert reflexion_cot_agent.memory.scratchpad == gt_out_scratchpad
-    assert reflexion_cot_agent.reflector.reflections == gt_reflections
-    assert reflexion_cot_agent.reflector.reflections_str == gt_reflections_str
-
-    # Test patience reset after incorrect answer and subsequent runs.
-
-    # Answer incorrectly.
-    gt_out = [
-        'Thought: The question is asking for the acronym that VIVA Media AG changed its name to in 2004. Based on the context, I know that VIVA Media AG is now known as VIVA Media GmbH. Therefore, the acronym "GmbH" stands for "Gesellschaft mit beschränkter Haftung" in German, which translates to "company with limited liability" in English.\nAction: Finish[Company with Limited Liability]\n\nAnswer is INCORRECT'
-    ]
-    gt_out_scratchpad = '\nThought: The question is asking for the acronym that VIVA Media AG changed its name to in 2004. Based on the context, I know that VIVA Media AG is now known as VIVA Media GmbH. Therefore, the acronym "GmbH" stands for "Gesellschaft mit beschränkter Haftung" in German, which translates to "company with limited liability" in English.\nAction: Finish[Company with Limited Liability]\nObservation: Answer is INCORRECT'
-    action_llm_reseponses = [
-        'The question is asking for the acronym that VIVA Media AG changed its name to in 2004. Based on the context, I know that VIVA Media AG is now known as VIVA Media GmbH. Therefore, the acronym "GmbH" stands for "Gesellschaft mit beschränkter Haftung" in German, which translates to "company with limited liability" in English.',
-        "Finish[Company with Limited Liability]",
-    ]
-    self_reflect_llm = FakeListChatModel(responses=["1"])
-    action_llm = FakeListChatModel(responses=action_llm_reseponses)
-    reflexion_cot_agent = ReflexionCoTAgent(
-        self_reflect_llm=self_reflect_llm,
-        action_llm=action_llm,
-        max_trials=1,
-        patience=1,
-    )
-    out = reflexion_cot_agent.generate(
-        question=question, key=key, context=context, strategy="reflexion"
-    )
-    assert out == gt_out
-    assert reflexion_cot_agent._trial_n == 1
-    assert reflexion_cot_agent._answer == "Company with Limited Liability"
-    assert reflexion_cot_agent._finished
-    assert reflexion_cot_agent.memory.scratchpad == gt_out_scratchpad
-    assert reflexion_cot_agent.reflector.reflections == []
-    assert reflexion_cot_agent.reflector.reflections_str == ""
-
-    # In a subsequent run, answer correctly (reset defaults to True). Output is non-empty if patience is correctly reset.
-    out = reflexion_cot_agent.generate(
-        question=question, key=key, context=context, strategy="reflexion"
-    )
-    assert out == gt_out
-    assert reflexion_cot_agent._trial_n == 1
-    assert reflexion_cot_agent._answer == "Company with Limited Liability"
-    assert reflexion_cot_agent._finished
-    assert reflexion_cot_agent.memory.scratchpad == gt_out_scratchpad
-    assert reflexion_cot_agent.reflector.reflections == []
-    assert reflexion_cot_agent.reflector.reflections_str == ""
-
-
-def test_reflexion_react_init() -> None:
-    """Test ReflexionReActAgent initialization."""
-    llm = FakeListChatModel(responses=["1"])
-    agent = ReflexionReActAgent(
-        self_reflect_llm=llm,
-        action_llm=llm,
-    )
-    assert isinstance(agent.self_reflect_llm, BaseChatModel)
-    assert isinstance(agent.action_llm, BaseChatModel)
-    assert isinstance(agent.memory, ReflexionMemory)
-    assert isinstance(agent.reflector, ReflexionReActReflector)
-    assert agent.max_steps == 6
-    assert agent.max_tokens == 3896
-    assert isinstance(agent.enc, Encoding)
-    assert isinstance(agent.docstore, DocstoreExplorer)
-
-
-def test_reflexion_react_reset(reflexion_react_agent: ReflexionReActAgent) -> None:
-    """Test reset method."""
-    reflexion_react_agent._finished = True
-    reflexion_react_agent._step_n = 143
-    reflexion_react_agent._trial_n = 143
-    reflexion_react_agent._answer = "cat"
-    reflexion_react_agent.memory.scratchpad = "dog"
-    reflexion_react_agent.reflector.reflections = ["puppy"]
-    reflexion_react_agent.reflector.reflections_str = "puppy"
-    reflexion_react_agent.reset()
-    assert not reflexion_react_agent._finished
-    assert not reflexion_react_agent.memory.scratchpad
-    assert not reflexion_react_agent.reflector.reflections
-    assert not reflexion_react_agent.reflector.reflections_str
-    assert reflexion_react_agent._step_n == 1
-    assert not reflexion_react_agent._answer
-
-
-def test_reflexion_react_retrieve(reflexion_react_agent: ReflexionReActAgent) -> None:
-    """Test retrieve method."""
-    out = reflexion_react_agent.retrieve()
-    assert isinstance(out, dict)
-    assert "scratchpad" in out
-    assert out["scratchpad"] == ""
-
-
-def test_reflexion_react_reflect(reflexion_react_agent: ReflexionReActAgent) -> None:
-    """Test reflect method."""
-    gt_reflections_str = "You have attempted to answer the following question before and failed. Below is the last trial you attempted to answer the question.\nQuestion: \n\n(END PREVIOUS TRIAL)\n"
-    reflections_str = reflexion_react_agent.reflect(
-        strategy="last_attempt",
-        question="",
-    )
-    assert reflections_str == gt_reflections_str
-
-
-def test_reflexion_react_generate() -> None:
-    """Test generate method."""
-    question = "VIVA Media AG changed it's name in 2004. What does their new acronym stand for?"
-    key = "Gesellschaft mit beschränkter Haftung"
-
-    # General generate.
-    responses = [
-        "I need to search for VIVA Media AG and find out what their new acronym stands for.",
-        "Search[VIVA Media AG]",
-        "The search for VIVA Media AG did not yield any results. I should try searching for their new acronym instead.",
-        "Search[new acronym for VIVA Media AG]",
-        "The search for the new acronym for VIVA Media AG also did not yield any results. I should try looking for any information about the name change in 2004 and see if it mentions the new acronym.",
-        "Lookup[name change of VIVA Media AG in 2004]",
-        "The lookup for the name change of VIVA Media AG in 2004 did not yield any results either. I should try searching for any news articles or press releases about the company's name change in 2004.",
-        "Search[VIVA Media AG name change 2004 news articles]",
-        "The search for information about VIVA Media AG's name change in 2004 did not yield any results. It seems that there is limited information available on this topic. Without further information, I am unable to determine what their new acronym stands for.",
-        "Finish[unable to determine]",
-    ]
-    action_llm = FakeListChatModel(responses=responses)
-    agent = ReflexionReActAgent(
-        self_reflect_llm=FakeListChatModel(responses=["1"]), action_llm=action_llm
-    )
-    out = agent.generate(question=question, key=key, strategy=None)
-    assert isinstance(out, list)
-    assert len(out) == 1
-    assert agent._step_n == 6
-    assert agent._trial_n == 1
-    assert agent._answer == "unable to determine"
-    assert agent._finished
-    assert agent.reflector.reflections == []
-    assert agent.reflector.reflections_str == ""
-
-    # Test generate with reflection (last_attempt_and_reflexion).
-    action_responses = [
-        "I need to search for VIVA Media AG and find out what their new acronym stands for.",
-        "Search[VIVA Media AG]",
-        "The search for VIVA Media AG did not yield any results. I should try searching for their new acronym instead.",
-        "Search[new acronym for VIVA Media AG]",
-        "The search for the new acronym for VIVA Media AG also did not yield any results. I should try searching for any information about the name change in 2004.",
-        "Search[VIVA Media AG name change 2004]",
-        "The search for information about the name change in 2004 also did not yield any results. It seems that I am unable to find the answer using the available search options. I should consider other sources or methods to find the acronym for VIVA Media AG after their name change.",
-        "Finish[unable to find answer]",
-        "I need to search for VIVA Media AG and find out what their new acronym stands for.",
-        "Search[VIVA Media AG name change]",
-        'The search for "VIVA Media AG name change" did not yield any results. I should try searching for the company\'s name change in 2004 using different search terms or variations of the company name.',
-        "Search[VIVA Media AG rebranding 2004]",
-        "The search for \"VIVA Media AG rebranding 2004\" also did not yield any results. I should try searching for news articles or press releases about the company's name change in 2004. Additionally, I can try searching for information about the company's history or any announcements they made around that time. It's possible that the new acronym may be mentioned in those sources.",
-        "Search[VIVA Media AG news articles 2004]",
-        "The search for news articles about VIVA Media AG's name change in 2004 also did not yield any results. It seems that there is limited information available about this specific topic. To further investigate, I can try searching for general information about the company's history or any announcements they made during that time period. Additionally, reaching out to industry experts or contacting the company directly may provide more accurate and specific information about their new acronym.",
-        "Search[VIVA Media AG history]",
-        "The search for general information about VIVA Media AG's history also did not yield any results. It seems that there is limited information available about this company. To further investigate, I can try searching for any announcements or press releases made by the company during the time of their name change in 2004. Additionally, reaching out to industry experts or contacting the company directly may provide more accurate and specific information about their new acronym.",
-        "Search[VIVA Media AG press release 2004]",
-        "The search for a press release from VIVA Media AG in 2004 also did not yield any results. It seems that there is limited information available about their name change and the new acronym. To further investigate, I can try searching for any interviews or articles featuring the company's executives or employees during that time period. Additionally, reaching out to industry experts or contacting the company directly may provide more accurate and specific information about their new acronym.",
-        "Search[VIVA Media AG interview 2004]",
-    ]
-    self_reflect_responses = [
-        "The failure in this reasoning trial was due to the inability to find the necessary information through the available search options. To mitigate this failure, a new plan could involve expanding the search to different sources such as news articles, company websites, or industry publications. Additionally, utilizing different search terms or variations of the company name could help in finding the desired information.",
-    ]
-    action_llm = FakeListChatModel(responses=action_responses)
-    self_reflect_llm = FakeListChatModel(responses=self_reflect_responses)
-    agent = ReflexionReActAgent(
-        self_reflect_llm=self_reflect_llm, action_llm=action_llm
     )
     out = agent.generate(question=question, key=key, strategy=None)
 
@@ -895,5 +627,4 @@
     assert agent._answer == ""
     assert not agent._finished
     assert agent.reflector.reflections == []
-    assert agent.reflector.reflections_str == ""
->>>>>>> fa6ae848
+    assert agent.reflector.reflections_str == ""