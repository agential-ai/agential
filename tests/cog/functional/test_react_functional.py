"""Unit tests for ReAct functional module."""
import tiktoken

from langchain_community.chat_models.fake import FakeListChatModel

from discussion_agents.cog.functional.react import (
    _build_agent_prompt,
    _is_halted,
    _prompt_agent,
    _check_keyword,
    _process_ob
)
from discussion_agents.cog.prompts.react import (
  REACT_ALFWORLD_INSTRUCTION, 
  REACT_ALFWORLD_PROMPTS_EXAMPLE, 
  REACT_WEBTHINK_SIMPLE3_FEVER_EXAMPLES, 
  REACT_WEBTHINK_SIMPLE6_FEWSHOT_EXAMPLES
)


def test__build_agent_prompt() -> None:
    """Test _build_agent_prompt function."""
    prompt = _build_agent_prompt(question="", scratchpad="", max_steps=1)

    gt_out = (
        "Solve a question answering task with interleaving Thought, Action, Observation steps. Thought can reason about the current situation, and Action can be three types: \n"
        "(1) Search[entity], which searches the exact entity on Wikipedia and returns the first paragraph if it exists. If not, it will return some similar entities to search.\n"
        "(2) Lookup[keyword], which returns the next sentence containing keyword in the last passage successfully found by Search.\n"
        "(3) Finish[answer], which returns the answer and finishes the task.\n"
        "You have a maximum of 1 steps.\n\n"
        "Here are some examples:\n"
        "\n"
        "Question: What is the elevation range for the area that the eastern sector of the Colorado orogeny extends into?\n"
        "Thought 1: I need to search Colorado orogeny, find the area that the eastern sector of the Colorado orogeny extends into, then find the elevation range of the area.\n"
        "Action 1: Search[Colorado orogeny]\n"
        "Observation 1: The Colorado orogeny was an episode of mountain building (an orogeny) in Colorado and surrounding areas.\n"
        "Thought 2: It does not mention the eastern sector. So I need to look up eastern sector.\n"
        "Action 2: Lookup[eastern sector]\n"
        "Observation 2: (Result 1 / 1) The eastern sector extends into the High Plains and is called the Central Plains orogeny.\n"
        "Thought 3: The eastern sector of Colorado orogeny extends into the High Plains. So I need to search High Plains and find its elevation range.\n"
        "Action 3: Search[High Plains]\n"
        "Observation 3: High Plains refers to one of two distinct land regions:\n"
        "Thought 4: I need to instead search High Plains (United States).\n"
        "Action 4: Search[High Plains (United States)]\n"
        "Observation 4: The High Plains are a subregion of the Great Plains. From east to west, the High Plains rise in elevation from around 1,800 to 7,000 ft (550 to 2,130 m).[3]\n"
        "Thought 5: High Plains rise in elevation from around 1,800 to 7,000 ft, so the answer is 1,800 to 7,000 ft.\n"
        "Action 5: Finish[1,800 to 7,000 ft]\n"
        'Question: Musician and satirist Allie Goertz wrote a song about the "The Simpsons" character Milhouse, who Matt Groening named after who?\n'
        'Thought 1: The question simplifies to "The Simpsons" character Milhouse is named after who. I only need to search Milhouse and find who it is named after.\n'
        "Action 1: Search[Milhouse]\n"
        "Observation 1: Milhouse Mussolini Van Houten is a recurring character in the Fox animated television series The Simpsons voiced by Pamela Hayden and created by Matt Groening.\n"
        'Thought 2: The paragraph does not tell who Milhouse is named after, maybe I can look up "named after".\n'
        "Action 2: Lookup[named after]\n"
        "Observation 2: (Result 1 / 1) Milhouse was named after U.S. president Richard Nixon, whose middle name was Milhous. \n"
        "Thought 3: Milhouse was named after U.S. president Richard Nixon, so the answer is Richard Nixon.\n"
        "Action 3: Finish[Richard Nixon]\n"
        "Question: Which documentary is about Finnish rock groups, Adam Clayton Powell or The Saimaa Gesture?\n"
        "Thought 1: I need to search Adam Clayton Powell and The Saimaa Gesture, and find which documentary is about Finnish rock groups.\n"
        "Action 1: Search[Adam Clayton Powell]\n"
        "Observation 1: Could not find [Adam Clayton Powell]. Similar: ['Adam Clayton Powell III', 'Seventh Avenue (Manhattan)', 'Adam Clayton Powell Jr. State Office Building', 'Isabel Washington Powell', 'Adam Powell', 'Adam Clayton Powell (film)', 'Giancarlo Esposito'].\n"
        "Thought 2: To find the documentary, I can search Adam Clayton Powell (film).\n"
        "Action 2: Search[Adam Clayton Powell (film)]\n"
        "Observation 2: Adam Clayton Powell is a 1989 American documentary film directed by Richard Kilberg.\n"
        "The film is about the rise and fall of influential African-American politician Adam Clayton Powell Jr.[3][4] It was later aired as part of the PBS series The American Experience.\n"
        "Thought 3: Adam Clayton Powell (film) is a documentary about an African-American politician, not Finnish rock groups. So the documentary about Finnish rock groups must instead be The Saimaa Gesture.\n"
        "Action 3: Finish[The Saimaa Gesture]\n"
        "Question: What profession does Nicholas Ray and Elia Kazan have in common?\n"
        "Thought 1: I need to search Nicholas Ray and Elia Kazan, find their professions, then find the profession they have in common.\n"
        "Action 1: Search[Nicholas Ray]\n"
        "Observation 1: Nicholas Ray (born Raymond Nicholas Kienzle Jr., August 7, 1911 – June 16, 1979) was an American film director, screenwriter, and actor best known for the 1955 film Rebel Without a Cause.\n"
        "Thought 2: Professions of Nicholas Ray are director, screenwriter, and actor. I need to search Elia Kazan next and find his professions.\n"
        "Action 2: Search[Elia Kazan]\n"
        "Observation 2: Elia Kazan was an American film and theatre director, producer, screenwriter and actor.\n"
        "Thought 3: Professions of Elia Kazan are director, producer, screenwriter, and actor. So profession Nicholas Ray and Elia Kazan have in common is director, screenwriter, and actor.\n"
        "Action 3: Finish[director, screenwriter, actor]\n"
        "Question: Which magazine was started first Arthur's Magazine or First for Women?\n"
        "Thought 1: I need to search Arthur's Magazine and First for Women, and find which was started first.\n"
        "Action 1: Search[Arthur's Magazine]\n"
        "Observation 1: Arthur's Magazine (1844-\x80\x931846) was an American literary periodical published in Philadelphia in the 19th century. \n"
        "Thought 2: Arthur's Magazine was started in 1844. I need to search First for Women next.\n"
        "Action 2: Search[First for Women]\n"
        "Observation 2: First for Women is a woman's magazine published by Bauer Media Group in the USA.[1] The magazine was started in 1989. \n"
        "Thought 3: First for Women was started in 1989. 1844 (Arthur's Magazine) < 1989 (First for Women), so Arthur's Magazine was started first.\n"
        "Action 3: Finish[Arthur's Magazine]\n"
        "Question: Were Pavel Urysohn and Leonid Levin known for the same type of work?\n"
        "Thought 1: I need to search Pavel Urysohn and Leonid Levin, find their types of work, then find if they are the same.\n"
        "Action 1: Search[Pavel Urysohn]\n"
        "Observation 1: Pavel Samuilovich Urysohn (February 3, 1898 â\x80\x93 August 17, 1924) was a Soviet mathematician who is best known for his contributions in dimension theory.\n"
        "Thought 2: Pavel Urysohn is a mathematician. I need to search Leonid Levin next and find its type of work.\n"
        "Action 2: Search[Leonid Levin]\n"
        "Observation 2: Leonid Anatolievich Levin is a Soviet-American mathematician and computer scientist. \n"
        "Thought 3: Leonid Levin is a mathematician and computer scientist. So Pavel Urysohn and Leonid Levin have the same type of work. \n"
        "Action 3: Finish[yes]\n"
        "\n"
        "(END OF EXAMPLES)\n"
        "Question: "
    )

    assert isinstance(prompt, str)
    assert prompt == gt_out


def test__prompt_agent() -> None:
    """Test _prompt_agent function."""
    out = _prompt_agent(
        llm=FakeListChatModel(responses=["1"]), question="", scratchpad="", max_steps=1
    )
    assert isinstance(out, str)
    assert out == "1"


def test__is_halted() -> None:
    """Test _is_halted function."""
    gpt3_5_turbo_enc = tiktoken.encoding_for_model("gpt-3.5-turbo")

    # Test when finish is true.
    assert _is_halted(True, 1, 10, "question", "scratchpad", 100, gpt3_5_turbo_enc)

    # Test when step_n exceeds max_steps.
    assert _is_halted(False, 11, 10, "question", "scratchpad", 100, gpt3_5_turbo_enc)

    # Test when encoded prompt exceeds max_tokens.
    assert _is_halted(False, 1, 10, "question", "scratchpad", 10, gpt3_5_turbo_enc)

    # Test when none of the conditions for halting are met.
    assert not _is_halted(
        False, 1, 10, "question", "scratchpad", 100000, gpt3_5_turbo_enc
    )

    # Test edge case when step_n equals max_steps.
    assert _is_halted(False, 10, 10, "question", "scratchpad", 100, gpt3_5_turbo_enc)

    # Test edge case when encoded prompt equals max_tokens.
<<<<<<< HEAD
    assert _is_halted(False, 1, 10, "question", "scratchpad", 20, gpt3_5_turbo_enc)

def test_check_keyword():
    alfworld_example = REACT_ALFWORLD_PROMPTS_EXAMPLE['react_put_0']
    step_utilised = _check_keyword(alfworld_example)
    bool_list = [bool(item) for item in step_utilised]
    assert bool_list == [False , True , True]
    fever_example = REACT_WEBTHINK_SIMPLE3_FEVER_EXAMPLES
    step_utilised = _check_keyword(fever_example)
    bool_list = [bool(item) for item in step_utilised]
    assert bool_list == [True , True , True]
    hotpotqa_example = REACT_WEBTHINK_SIMPLE6_FEWSHOT_EXAMPLES
    step_utilised = _check_keyword(hotpotqa_example)
    bool_list = [bool(item) for item in step_utilised]
    assert bool_list == [True , True , True]

def test_process_ob():
    example_input = "You arrive at loc 22. On the countertop 2, you see a butterknife 1, a cellphone 1, a creditcard 1, a knife 1, a lettuce 1, a saltshaker 2, a saltshaker 1, a statue 1, and a tomato 1.\nYou pick up the tomato 1 from the countertop 2."
    example_output = _process_ob(example_input)
    expected_output = "On the countertop 2, you see a butterknife 1, a cellphone 1, a creditcard 1, a knife 1, a lettuce 1, a saltshaker 2, a saltshaker 1, a statue 1, and a tomato 1.\nYou pick up the tomato 1 from the countertop 2."
    assert example_output == expected_output
    example_input = "You arrive at loc 30. The fridge 1 is closed."
    example_output = _process_ob(example_input)
    expected_output = "The fridge 1 is closed."
    assert example_output == expected_output
=======
    assert _is_halted(False, 1, 10, "question", "scratchpad", 1603, gpt3_5_turbo_enc)
>>>>>>> 6bb60c13
<|MERGE_RESOLUTION|>--- conflicted
+++ resolved
@@ -131,7 +131,7 @@
     assert _is_halted(False, 10, 10, "question", "scratchpad", 100, gpt3_5_turbo_enc)
 
     # Test edge case when encoded prompt equals max_tokens.
-<<<<<<< HEAD
+
     assert _is_halted(False, 1, 10, "question", "scratchpad", 20, gpt3_5_turbo_enc)
 
 def test_check_keyword():
@@ -157,6 +157,4 @@
     example_output = _process_ob(example_input)
     expected_output = "The fridge 1 is closed."
     assert example_output == expected_output
-=======
-    assert _is_halted(False, 1, 10, "question", "scratchpad", 1603, gpt3_5_turbo_enc)
->>>>>>> 6bb60c13
+    assert _is_halted(False, 1, 10, "question", "scratchpad", 1603, gpt3_5_turbo_enc)