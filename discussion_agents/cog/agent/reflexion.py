"""Reflexion Agent implementation.

Original Paper: https://arxiv.org/abs/2303.11366
Paper Repositories:
    - https://github.com/noahshinn/reflexion-draft
    - https://github.com/noahshinn/reflexion
"""
from typing import Any, Dict, List, Optional

import tiktoken

from langchain.agents.react.base import DocstoreExplorer
from langchain_community.docstore.wikipedia import Wikipedia
from langchain_core.language_models.chat_models import BaseChatModel
from tiktoken import Encoding

from discussion_agents.cog.agent.base import BaseAgent
from discussion_agents.cog.eval.reflexion import EM
from discussion_agents.cog.functional.react import _is_halted
from discussion_agents.cog.functional.reflexion import (
    _prompt_cot_agent,
    _prompt_react_agent,
    _truncate_scratchpad,
)
from discussion_agents.cog.modules.memory.reflexion import ReflexionMemory
from discussion_agents.cog.modules.reflect.reflexion import (
    ReflexionCoTReflector,
    ReflexionReActReflector,
)
from discussion_agents.cog.prompts.react import REACT_WEBTHINK_SIMPLE6_FEWSHOT_EXAMPLES
from discussion_agents.cog.prompts.reflexion import (
    REFLEXION_COT_FEWSHOT_EXAMPLES,
    REFLEXION_COT_FEWSHOT_EXAMPLES_NO_CONTEXT,
    REFLEXION_COT_REFLECT_FEWSHOT_EXAMPLES,
    REFLEXION_COT_REFLECT_FEWSHOT_EXAMPLES_NO_CONTEXT,
    REFLEXION_REACT_REFLECT_FEWSHOT_EXAMPLES,
)
from discussion_agents.utils.parse import parse_action, remove_newline


class ReflexionCoTAgent(BaseAgent):
    """Reflexion with Chain-of-Thought actor.

    Attributes:
        self_reflect_llm (BaseChatModel): The language model used for self-reflection.
        action_llm (BaseChatModel): The language model used for generating thoughts/actions.
        memory (Optional[ReflexionMemory]): An optional memory module to store the agent's internal state.
        reflector (Optional[ReflexionReflector]): An optional reflector module for guided self-reflection.
<<<<<<< HEAD
        max_tries (int): Max number of answering attempts before stopping generation. Defaults to 3.
        max_reflections (int): An int specifying the max number of reflections to use in a subsequent run. Defaults to max_tries.
        patience (int): The number of incorrect retries before stopping. Must be >= 1 and <= max_tries. Defaults to max_tries.
=======
        max_reflections (int): An int specifying the max number of reflections to use in a subsequent run. Defaults to 3.
        max_trials (int): Max number of answering attempts before stopping generation. Must be greater than 1 for reflection to occur. Defaults to 1.
        patience (int): The number of incorrect retries before stopping. Must be >= 1 and <= max_trials. Defaults to max_trials.
>>>>>>> 2b0aab61

    Methods:
        generate(context, question, key, strategy): Generates a response based on the given context, question, and strategy.
        reflect(context, question, strategy): Reflects on the previous response and modifies the strategy accordingly.
        retrieve(): Retrieves the current memory state of the agent.
        reset(): Resets the agent's state for a new problem-solving session.
    """

    def __init__(
        self,
        self_reflect_llm: BaseChatModel,
        action_llm: BaseChatModel,
        memory: Optional[ReflexionMemory] = None,
        reflector: Optional[ReflexionCoTReflector] = None,
<<<<<<< HEAD
        max_tries: int = 3,
        max_reflections: Optional[int] = None,
=======
        max_reflections: int = 3,
        max_trials: int = 1,
>>>>>>> 2b0aab61
        patience: Optional[int] = None,
    ) -> None:
        """Initialization with default or provided values."""
        super().__init__()

        self.self_reflect_llm = self_reflect_llm
        self.action_llm = action_llm

        if not memory:
            memory = ReflexionMemory()
        self.memory = memory

        self.max_tries = max_tries

        if not max_reflections:
            max_reflections = max_tries
        self.max_reflections = max_reflections

        if not reflector:
            reflector = ReflexionCoTReflector(
                llm=self_reflect_llm, max_reflections=max_reflections
            )
        self.reflector = reflector

<<<<<<< HEAD
=======
        self.max_trials = max_trials
>>>>>>> 2b0aab61
        if not patience:
            patience = max_trials
        self.patience = patience
        assert self.patience >= 1 and self.patience <= max_trials

        self._step_n = 0
        self._finished = False
        self._answer = ""

    def generate(
        self,
        question: str,
        key: str,
        context: Optional[str] = None,
        strategy: Optional[str] = None,
        reset: bool = True,
    ) -> List[str]:
        """Generates a response based on the provided context, question, and key.

        The `generate` method internally calls reflect (if possible), resets the memory,
        and generates a thought, action, and the observation (Finish).

        Args:
            question (str): The question to answer.
            key (str): The key to evaluate the correctness of the answer.
            context (Optional[str]): The context or background information. Defaults to None.
            strategy (Optional[str]): The strategy to use for reflection. Defaults to None.
            reset (bool): Resets the agent's memory. Defaults to True.

        Returns:
            result (List[str]): A list of string outputs from the ReflexionCoTAgent.
        """
        # Reset.
        if reset:
            self.reset()

        patience_cnt = 0
        result = []
        while not EM(self._answer, key) and self._step_n < self.max_trials:
            # Reflect if possible.
            if self._step_n > 0 and not EM(self._answer, key) and strategy:
                self.reflect(strategy, question, context)

            out = ""

            # Think.
            self.memory.add_memories("\nThought:")
            thought = _prompt_cot_agent(
                llm=self.action_llm,
                examples=REFLEXION_COT_FEWSHOT_EXAMPLES
                if context
                else REFLEXION_COT_FEWSHOT_EXAMPLES_NO_CONTEXT,
                reflections=self.reflector.reflections_str,
                question=question,
                scratchpad=self.memory.load_memories()["scratchpad"],
                context=context,
            )
            self.memory.add_memories(" " + thought)
            out += self.memory.load_memories()["scratchpad"].split("\n")[-1] + "\n"

            # Act.
            self.memory.add_memories("\nAction:")
            action = _prompt_cot_agent(
                llm=self.action_llm,
                examples=REFLEXION_COT_FEWSHOT_EXAMPLES
                if context
                else REFLEXION_COT_FEWSHOT_EXAMPLES_NO_CONTEXT,
                reflections=self.reflector.reflections_str,
                question=question,
                scratchpad=self.memory.load_memories()["scratchpad"],
                context=context,
            )
            action_type, argument = parse_action(action.strip())
            self.memory.add_memories(" " + action)
            out += self.memory.load_memories()["scratchpad"].split("\n")[-1] + "\n"

            # Observe.
            self.memory.add_memories("\nObservation: ")
            if action_type.lower() == "finish":
                self._answer = argument
                if EM(self._answer, key):
                    correctness_str = "Answer is CORRECT"
                else:
                    correctness_str = "Answer is INCORRECT"
                self.memory.add_memories(correctness_str)
                out += "\n" + correctness_str
                self._finished = True
            else:
                invalid_action_str = "Invalid action type, please try again."
                self.memory.add_memories(invalid_action_str)
                out += "\n" + invalid_action_str

            self._step_n += 1

            result.append(out)

            # Increment patience counter.
            if not EM(self._answer, key):
                patience_cnt += 1
            if patience_cnt == self.patience:
                break

        return result

    def reflect(
        self, strategy: str, question: str, context: Optional[str] = None
    ) -> str:
        """Reflects on the previous steps to improve the response.

        Given the agent can reflect (strategy is not `None`), the strategy
        can be of 3 types:
        - "last_attempt": This strategy uses only 'question' and 'scratchpad'. The 'reflections' list is updated with the current scratchpad.
        - "reflexion": This strategy uses all the parameters. It adds a new reflexion generated by the language model to the 'reflections' list.
        - "last_attempt_and_reflexion": This strategy combines the 'last_attempt' and 'reflexion' strategies.
          It first formats the last attempt using 'question' and 'scratchpad', then adds a new reflexion using all the parameters.

        Args:
            strategy (str): The strategy to use for reflection.
            question (str): The question to answer.
            context (Optional[str]): The context or background information. Defaults to None.

        Returns:
            str: Generated reflections based on the strategy.
        """
        _, reflections_str = self.reflector.reflect(
            strategy=strategy,
            examples=REFLEXION_COT_REFLECT_FEWSHOT_EXAMPLES
            if context
            else REFLEXION_COT_REFLECT_FEWSHOT_EXAMPLES_NO_CONTEXT,
            question=question,
            scratchpad=self.memory.load_memories()["scratchpad"],
            context=context,
        )

        return reflections_str

    def retrieve(self) -> Dict[str, Any]:
        """Retrieves the current state of the agent's memory.

        Returns:
            Dict[str, Any]: The current state of the agent's memory.
        """
        return self.memory.load_memories()

    def reset(self) -> None:
        """Resets the agent's memory and state."""
        self.memory.clear()
        self.reflector.clear()
        self._finished = False


class ReflexionReActAgent(BaseAgent):
    """Reflexion with ReAct actor.

    Attributes:
        self_reflect_llm (BaseChatModel): The language model used for self-reflection.
        action_llm (BaseChatModel): The language model used for generating thoughts/actions.
        memory (Optional[ReflexionMemory]): An optional memory module to store the agent's internal state.
        reflector (Optional[ReflexionReflector]): An optional reflector module for guided self-reflection.
        max_steps (int): Max number of steps for ReAct actor to take. Defaults to 6.
        max_tokens (int): Max tokens before the agent's memory is truncated. Defaults to 3896.
<<<<<<< HEAD
        max_tries (int): Max number of answering attempts before stopping generation. Defaults to 3.
        max_reflections: (int): An int specifying the max number of reflections to use in a subsequent run. Defaults to max_tries.
        patience (int): The number of incorrect retries before stopping. Must be >= 1 and <= max_tries. Defaults to max_tries.
=======
        max_trials (int): Max number of answering attempts before stopping generation. Must be greater than 1 for reflection to occur. Defaults to 1.
        patience (int): The number of incorrect retries before stopping. Must be >= 1 and <= max_trials. Defaults to max_trials.
>>>>>>> 2b0aab61
        docstore (DocstoreExplorer): The Wikipedia docstore explorer.
        enc (Encoding): tiktoken Encoding for tracking token count of prompts.

    Methods:
        generate(context, question, key, strategy): Generates a response based on the given context, question, and strategy.
        reflect(context, question, strategy): Reflects on the previous response and modifies the strategy accordingly.
        retrieve(): Retrieves the current memory state of the agent.
        reset(): Resets the agent's state for a new problem-solving session.
    """

    def __init__(
        self,
        self_reflect_llm: BaseChatModel,
        action_llm: BaseChatModel,
        memory: Optional[ReflexionMemory] = None,
        reflector: Optional[ReflexionReActReflector] = None,
        max_steps: int = 6,
        max_tokens: int = 3896,
<<<<<<< HEAD
        max_tries: int = 3,
        max_reflections: Optional[int] = None,
=======
        max_trials: int = 1,
>>>>>>> 2b0aab61
        patience: Optional[int] = None,
        docstore: DocstoreExplorer = DocstoreExplorer(Wikipedia()),
        enc: Encoding = tiktoken.encoding_for_model("gpt-3.5-turbo"),
    ) -> None:
        """Initialization."""
        super().__init__()
        self.self_reflect_llm = self_reflect_llm
        self.action_llm = action_llm

        if not memory:
            self.memory = ReflexionMemory()
        else:
            self.memory = memory


        self.max_steps = max_steps
        self.max_tokens = max_tokens
        self.max_tries = max_tries

        if not max_reflections:
            max_reflections = max_tries
        self.max_reflections = max_reflections
        
        if not reflector:
            self.reflector = ReflexionReActReflector(
                llm=self_reflect_llm, max_reflections=max_reflections
            )
        else:
            self.reflector = reflector

<<<<<<< HEAD
=======
        self.max_steps = max_steps
        self.max_tokens = max_tokens
        self.max_trials = max_trials

>>>>>>> 2b0aab61
        if not patience:
            self.patience = max_trials
        else:
            self.patience = patience
        assert self.patience >= 0 and self.patience <= max_trials

        self.docstore = docstore
        self.enc = enc

        # Private variables.
        self._trial_n = 1
        self._step_n = 1
        self._finished = False
        self._answer = ""

    def generate(
        self,
        question: str,
        key: str,
        strategy: Optional[str] = None,
        reset: bool = True,
    ) -> List[str]:
        """Processes a given question through ReAct and reflects using Reflexion strategies when possible.

        Iteratively applies the think-act-observe cycle to generate an answer for the question.
        The process continues until the operation is halted based on certain conditions.

        Args:
            question (str): The question to be processed.
            key (str): The answer to the question.
            strategy (Optional[str]): The reflection strategy. Can be of 3 types. Defaults to None.
                - "last_attempt": This strategy uses only 'question' and 'scratchpad'. The 'reflections' list is updated with the current scratchpad.
                - "reflexion": This strategy uses all the parameters. It adds a new reflexion generated by the language model to the 'reflections' list.
                - "last_attempt_and_reflexion": This strategy combines the 'last_attempt' and 'reflexion' strategies.
            reset (bool): Whether to reset the internal state before processing. Defaults to True.

        Returns:
            result (List[str]): List of outputs from the ReflexionReActAgent.
        """
        # Reset.
        if reset:
            self.reset()

        patience_cnt = 0
        result = []
<<<<<<< HEAD
        ii = 0
        while not EM(self._answer, key) and self._step_n < self.max_tries + 1:
=======
        while not EM(self._answer, key) and self._trial_n < self.max_trials + 1:
>>>>>>> 2b0aab61
            # Reflect if possible.
            if (
                _is_halted(
                    finished=self._finished,
                    step_n=self._step_n,
                    max_steps=self.max_steps,
                    question=question,
                    scratchpad=self.memory.load_memories()["scratchpad"],
                    max_tokens=self.max_tokens,
                    enc=self.enc,
                )
                and not EM(self._answer, key)
                and strategy
            ):
                self.reflect(strategy, question)

            print(f"TRIAL {ii}")

            out = ""
            self._step_n = 1
            self._finished = False
            while not _is_halted(
                finished=self._finished,
                step_n=self._step_n,
                max_steps=self.max_steps,
                question=question,
                scratchpad=self.memory.load_memories()["scratchpad"],
                max_tokens=self.max_tokens,
                enc=self.enc,
            ):
                # Think.
                self.memory.add_memories("\nThought:")
                thought = _prompt_react_agent(
                    llm=self.action_llm,
                    examples=REACT_WEBTHINK_SIMPLE6_FEWSHOT_EXAMPLES,
                    reflections=self.reflector.reflections_str,
                    question=question,
                    scratchpad=self.memory.load_memories()["scratchpad"],
                ).split("Action")[0]
                self.memory.add_memories(" " + thought)
                out += "\n" + self.memory.load_memories()["scratchpad"].split("\n")[-1]

                # Act.
                self.memory.add_memories("\nAction:")
                action = _prompt_react_agent(
                    llm=self.action_llm,
                    examples=REACT_WEBTHINK_SIMPLE6_FEWSHOT_EXAMPLES,
                    reflections=self.reflector.reflections_str,
                    question=question,
                    scratchpad=self.memory.load_memories()["scratchpad"],
                ).split("Observation")[0]
                self.memory.add_memories(" " + action)
                action_type, query = parse_action(action)
                out += "\n" + self.memory.load_memories()["scratchpad"].split("\n")[-1]

                # Observe.
                self.memory.add_memories(f"\nObservation {self._step_n}: ")
                if action_type.lower() == "finish":
                    self._answer = query
                    self._finished = True
                    self.memory.add_memories(query)
                elif action_type.lower() == "search":
                    try:
                        self.memory.add_memories(
                            remove_newline(self.docstore.search(query))
                        )
                    except Exception:
                        self.memory.add_memories(
                            "Could not find that page, please try again."
                        )

                elif action_type.lower() == "lookup":
                    try:
                        self.memory.add_memories(
                            remove_newline(self.docstore.lookup(query))
                        )
                    except ValueError:
                        self.memory.add_memories(
                            "The last page Searched was not found, so you cannot Lookup a keyword in it. Please try one of the similar pages given."
                        )
                else:
                    self.memory.add_memories(
                        "Invalid Action. Valid Actions are Lookup[<topic>] Search[<topic>] and Finish[<answer>]."
                    )

                self._step_n += 1
                out += "\n" + self.memory.load_memories()["scratchpad"].split("\n")[-1]

            result.append(out)

            # Increment patience counter.
            if not EM(self._answer, key):
                patience_cnt += 1
            if patience_cnt == self.patience:
                break

<<<<<<< HEAD
            ii += 1
=======
            self._trial_n += 1
>>>>>>> 2b0aab61

        return result

    def reflect(self, strategy: str, question: str) -> str:
        """Reflects on the previous steps to improve the response.

        Given the agent can reflect (strategy is not `None`), the strategy
        can be of 3 types:
        - "last_attempt": This strategy uses only 'question' and 'scratchpad'. The 'reflections' list is updated with the current scratchpad.
        - "reflexion": This strategy uses all the parameters. It adds a new reflexion generated by the language model to the 'reflections' list.
        - "last_attempt_and_reflexion": This strategy combines the 'last_attempt' and 'reflexion' strategies.
          It first formats the last attempt using 'question' and 'scratchpad', then adds a new reflexion using all the parameters.

        Args:
            strategy (str): The strategy to use for reflection.
            question (str): The question to answer.

        Returns:
            str: Generated reflections based on the strategy.
        """
        _, reflections_str = self.reflector.reflect(
            strategy=strategy,
            examples=REFLEXION_REACT_REFLECT_FEWSHOT_EXAMPLES,
            question=question,
            scratchpad=_truncate_scratchpad(
                scratchpad=self.memory.load_memories()["scratchpad"], tokenizer=self.enc
            ),
        )

        return reflections_str

    def retrieve(self) -> Dict[str, Any]:
        """Retrieves the current state of the agent's memory.

        Returns:
            Dict[str, Any]: The current state of the agent's memory.
        """
        return self.memory.load_memories()

    def reset(self) -> None:
        """Resets the internal state of the ReflexionReAct agent.

        Sets the step number, finished flag, and scratchpad to their initial values.
        """
        self._step_n = 1
        self._finished = False
        self.memory.clear()
        self.reflector.clear()<|MERGE_RESOLUTION|>--- conflicted
+++ resolved
@@ -46,15 +46,9 @@
         action_llm (BaseChatModel): The language model used for generating thoughts/actions.
         memory (Optional[ReflexionMemory]): An optional memory module to store the agent's internal state.
         reflector (Optional[ReflexionReflector]): An optional reflector module for guided self-reflection.
-<<<<<<< HEAD
-        max_tries (int): Max number of answering attempts before stopping generation. Defaults to 3.
-        max_reflections (int): An int specifying the max number of reflections to use in a subsequent run. Defaults to max_tries.
-        patience (int): The number of incorrect retries before stopping. Must be >= 1 and <= max_tries. Defaults to max_tries.
-=======
         max_reflections (int): An int specifying the max number of reflections to use in a subsequent run. Defaults to 3.
         max_trials (int): Max number of answering attempts before stopping generation. Must be greater than 1 for reflection to occur. Defaults to 1.
         patience (int): The number of incorrect retries before stopping. Must be >= 1 and <= max_trials. Defaults to max_trials.
->>>>>>> 2b0aab61
 
     Methods:
         generate(context, question, key, strategy): Generates a response based on the given context, question, and strategy.
@@ -69,13 +63,8 @@
         action_llm: BaseChatModel,
         memory: Optional[ReflexionMemory] = None,
         reflector: Optional[ReflexionCoTReflector] = None,
-<<<<<<< HEAD
-        max_tries: int = 3,
-        max_reflections: Optional[int] = None,
-=======
         max_reflections: int = 3,
         max_trials: int = 1,
->>>>>>> 2b0aab61
         patience: Optional[int] = None,
     ) -> None:
         """Initialization with default or provided values."""
@@ -100,10 +89,8 @@
             )
         self.reflector = reflector
 
-<<<<<<< HEAD
-=======
         self.max_trials = max_trials
->>>>>>> 2b0aab61
+
         if not patience:
             patience = max_trials
         self.patience = patience
@@ -265,14 +252,8 @@
         reflector (Optional[ReflexionReflector]): An optional reflector module for guided self-reflection.
         max_steps (int): Max number of steps for ReAct actor to take. Defaults to 6.
         max_tokens (int): Max tokens before the agent's memory is truncated. Defaults to 3896.
-<<<<<<< HEAD
-        max_tries (int): Max number of answering attempts before stopping generation. Defaults to 3.
-        max_reflections: (int): An int specifying the max number of reflections to use in a subsequent run. Defaults to max_tries.
-        patience (int): The number of incorrect retries before stopping. Must be >= 1 and <= max_tries. Defaults to max_tries.
-=======
         max_trials (int): Max number of answering attempts before stopping generation. Must be greater than 1 for reflection to occur. Defaults to 1.
         patience (int): The number of incorrect retries before stopping. Must be >= 1 and <= max_trials. Defaults to max_trials.
->>>>>>> 2b0aab61
         docstore (DocstoreExplorer): The Wikipedia docstore explorer.
         enc (Encoding): tiktoken Encoding for tracking token count of prompts.
 
@@ -291,12 +272,7 @@
         reflector: Optional[ReflexionReActReflector] = None,
         max_steps: int = 6,
         max_tokens: int = 3896,
-<<<<<<< HEAD
-        max_tries: int = 3,
-        max_reflections: Optional[int] = None,
-=======
         max_trials: int = 1,
->>>>>>> 2b0aab61
         patience: Optional[int] = None,
         docstore: DocstoreExplorer = DocstoreExplorer(Wikipedia()),
         enc: Encoding = tiktoken.encoding_for_model("gpt-3.5-turbo"),
@@ -327,13 +303,10 @@
         else:
             self.reflector = reflector
 
-<<<<<<< HEAD
-=======
         self.max_steps = max_steps
         self.max_tokens = max_tokens
         self.max_trials = max_trials
 
->>>>>>> 2b0aab61
         if not patience:
             self.patience = max_trials
         else:
@@ -379,12 +352,8 @@
 
         patience_cnt = 0
         result = []
-<<<<<<< HEAD
-        ii = 0
-        while not EM(self._answer, key) and self._step_n < self.max_tries + 1:
-=======
+        
         while not EM(self._answer, key) and self._trial_n < self.max_trials + 1:
->>>>>>> 2b0aab61
             # Reflect if possible.
             if (
                 _is_halted(
@@ -481,11 +450,7 @@
             if patience_cnt == self.patience:
                 break
 
-<<<<<<< HEAD
-            ii += 1
-=======
             self._trial_n += 1
->>>>>>> 2b0aab61
 
         return result
 
