--- conflicted
+++ resolved
@@ -88,9 +88,6 @@
             "warming": warming,
         },
         group=method_name,
-<<<<<<< HEAD
-        tags=[f"n_eval_samples={n_eval_samples}", f"method={method_name}", f"model={model}", f"eval_model={eval_model}", f"seed={seed}", f"num_retries={num_retries}", f"warming={warming}"],
-=======
         tags=[
             f"n_eval_samples={n_eval_samples}", 
             f"method={method_name}", 
@@ -100,7 +97,6 @@
             f"num_retries={num_retries}", 
             f"warming={warming}"
         ],
->>>>>>> 85dfaaef
     )
 
     eval_table_data = []
