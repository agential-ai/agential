
# Discussion Agents


## Features


 Our primary goal is to provide easy-to-use and clean functions for natural language processing tasks, enabling developers to build robust and efficient applications with ease.



- Easy-to-Use Interface: Provides intuitive and user-friendly functions for rapid prototyping and development.

- Clean Functions: Offers clean and well-structured functions, promoting readability and maintainability of code.

- Scalability: Designed for scalability, enabling processing of large datasets and complex models with ease.

- Modularized Implementations: Includes modularized implementations of popular LLM-based agents and agent-related methods, allowing users to leverage cutting-edge innovations from the literature.


#### Getting started example

```python
question = 'Who was once considered the best kick boxer in the world, however he has been involved in a number of controversies relating to his "unsportsmanlike conducts" in the sport and crimes of violence outside of the ring?'


llm = ChatOpenAI(openai_api_key="YOUR_API_KEY")
agent = ReActAgent(llm=llm)
out = agent.generate(question=question)

```


Output
----

**Question** : Who was once considered the best kick boxer in the world, however he has been involved in a number of controversies relating to his "unsportsmanlike conducts" in the sport and crimes of violence outside of the ring ? 

<<<<<<< HEAD
**Thought** : I need to search for the best kick boxer in the world, and then find any controversies or crimes they have been involved in.

=======
>>>>>>> ccebd97a
**Action**: Search[best kick boxer in the world]
**Observation**: (Result 1/1) Ramon Dekkers is considered by many to be the best kickboxer in the world.
**Thought**: It mentions "unsportsmanlike conducts" and crimes of violence. I need to find more information about Ramon Dekkers.
**Action**: Lookup[crimes]
**Observation**: (Result 1/1) Dekkers was involved in a number of controversies relating to his "unsportsmanlike conducts" in the sport and crimes of violence outside of the ring.
**Thought**: Ramon Dekkers has been involved in controversies and crimes. I need to find more information about them.
**...**

## Developer Setup

First install [anaconda](https://docs.anaconda.com/free/anaconda/install/windows/) and add to path by going to advanced system settings. Then launch cmd.

Use the following command to create a conda environment `discussion-agents` with Python version 3.10.13. Any Python version above 3.9 is viable.
```
conda create -n discussion-agents python=3.10.13
```
Now activate the environent.
```
conda activate discussion-agents
```
Next, we will install [Poetry](https://python-poetry.org/docs/) using [pipx](https://pipx.pypa.io/stable/docs/).
```
pip install pipx
pipx install poetry
```
Make sure to add poetry to path by adding `C:\Users\<username>\.local\bin` to path in advanced system settings. For other operating systems, the path will be different. Ensure poetry is in the environment variable paths.

Then clone the repository and enter the discussion-agents directory.
``` 
git clone https://github.com/alckasoc/discussion-agents/

```
Finally install all of the packages.
```
poetry install
```



Project Organization
------------

 

    ├── data
    │   ├── external                   <- Data from third party sources.
    │   ├── interim                    <- Intermediate data that has been transformed.
    │   ├── processed                  <- The final, canonical data sets for modeling.
    │   └── raw                        <- The original, immutable data dump.
    │
    ├── discussion_agents              <- Source code for this project.
    │   ├── cog   
    │   │   ├── agent                  <- Model/agent-related modules.
    │   │   │   
    │   │   ├── eval                   <- Agent core modules.
    │   │   │   
    │   │   ├── functional                  
    │   │   │
    │   │   ├── modules           
<<<<<<< HEAD
    │   │   │   ├── memory             <- Memory-related modules.
    │   │   │   ├── plan               <- Planning-related modules.
    │   │   │   ├── reflect            <- Reflecting-related modules.
    │   │   │   └── score              <- Scoring-related modules.
=======
    │   │   │   ├── memory      <- Memory-related modules.
    │   │   │   ├── plan            <- Planning-related modules.
    │   │   │   ├── reflect         <- Reflecting-related modules.
    │   │   │   └── score          <- Scoring-related modules.
>>>>>>> ccebd97a
    │   │   │
    │   │   ├── persona             
    │   │   │
    │   │   └── prompts             
    │   │
<<<<<<< HEAD
    │   └── utils                      <- Utility methods.
    │       
    ├── docs                           <- A default Sphinx project; see sphinx-doc.org for details.
=======
    │   └── utils             <- Utility methods.
    │
    ├── docs                 <- A default Sphinx project; see sphinx-doc.org for details.
>>>>>>> ccebd97a
    │
    ├── models                         <- Trained and serialized models, model predictions,
    │                                          or model summaries.
    │       
    ├── notebooks                      <- Jupyter notebooks. Naming convention is a number 
    │                                    (for ordering), the creator's initials, and a short `-` delimited │                                     description, e.g. `1.0-jqp-initial-data-exploration`.
    │  
    │
    ├── references                     <- Data dictionaries, manuals, and all other explanatory materials.
    │
    ├── reports                        <- Generated analysis as HTML, PDF, LaTeX, etc.
    │   └── figures                    <- Generated graphics and figures to be used in reporting.
    │
    └── tests                          <- Tests.

---------



<p><small>Project based on the <a target="_blank" href="https://drivendata.github.io/cookiecutter-data-science/">cookiecutter data science project template</a>. #cookiecutterdatascience</small></p><|MERGE_RESOLUTION|>--- conflicted
+++ resolved
@@ -36,11 +36,8 @@
 
 **Question** : Who was once considered the best kick boxer in the world, however he has been involved in a number of controversies relating to his "unsportsmanlike conducts" in the sport and crimes of violence outside of the ring ? 
 
-<<<<<<< HEAD
 **Thought** : I need to search for the best kick boxer in the world, and then find any controversies or crimes they have been involved in.
 
-=======
->>>>>>> ccebd97a
 **Action**: Search[best kick boxer in the world]
 **Observation**: (Result 1/1) Ramon Dekkers is considered by many to be the best kickboxer in the world.
 **Thought**: It mentions "unsportsmanlike conducts" and crimes of violence. I need to find more information about Ramon Dekkers.
@@ -100,31 +97,18 @@
     │   │   ├── functional                  
     │   │   │
     │   │   ├── modules           
-<<<<<<< HEAD
     │   │   │   ├── memory             <- Memory-related modules.
     │   │   │   ├── plan               <- Planning-related modules.
     │   │   │   ├── reflect            <- Reflecting-related modules.
     │   │   │   └── score              <- Scoring-related modules.
-=======
-    │   │   │   ├── memory      <- Memory-related modules.
-    │   │   │   ├── plan            <- Planning-related modules.
-    │   │   │   ├── reflect         <- Reflecting-related modules.
-    │   │   │   └── score          <- Scoring-related modules.
->>>>>>> ccebd97a
     │   │   │
     │   │   ├── persona             
     │   │   │
     │   │   └── prompts             
     │   │
-<<<<<<< HEAD
     │   └── utils                      <- Utility methods.
     │       
     ├── docs                           <- A default Sphinx project; see sphinx-doc.org for details.
-=======
-    │   └── utils             <- Utility methods.
-    │
-    ├── docs                 <- A default Sphinx project; see sphinx-doc.org for details.
->>>>>>> ccebd97a
     │
     ├── models                         <- Trained and serialized models, model predictions,
     │                                          or model summaries.
