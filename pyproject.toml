--- conflicted
+++ resolved
@@ -27,22 +27,15 @@
 langchain-core = "^0.2.3"
 scipy = "^1.13.1"
 sentence-transformers = "^2.2.2"
-<<<<<<< HEAD
-=======
 torch = "2.5.0"
->>>>>>> 159d143f
 google-api-python-client = ">=2.100.0"
 litellm = "^1.42.12"
 thefuzz = "^0.22.1"
 types-requests = "^2.32.0.20240914"
 beautifulsoup4 = "^4.12.3"
 tavily-python = "^0.5.0"
-<<<<<<< HEAD
-pandas = "^2.0.3"
-=======
 pandas = "2.0.3"
 requests = "2.31.0"
->>>>>>> 159d143f
 desktop-env = "^0.1.22"
 
 [tool.poetry.group.dev.dependencies]
