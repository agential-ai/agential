--- conflicted
+++ resolved
@@ -76,11 +76,7 @@
                     answer_response=answer_response,
                 )
                 warming_steps.append(step)
-<<<<<<< HEAD
             steps.append(warming_steps)
-=======
-            steps.append(step)
->>>>>>> ba62ccfb
 
         total_time = time.time() - start
         total_metrics = accumulate_metrics(steps)
