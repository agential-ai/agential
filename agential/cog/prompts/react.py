--- conflicted
+++ resolved
@@ -119,7 +119,6 @@
 Thought 4: It only says the song peaked at number two on the Billboard Hot 100, but not if it was in 2003. I am not sure if this claim is true or not.
 Action 4: Finish[NOT ENOUGH INFO]"""
 
-<<<<<<< HEAD
 
 # ======================================================================== GSM8k ======================================================================== #
 
@@ -127,87 +126,90 @@
 REACT_INSTRUCTION_GSM8k = """Determine the solution to a math problem, providing Observation that SUPPORTS the answer, or indicating if there is NOT ENOUGH INFORMATION. Action can be two types:
 (1) Calculate[thought], which performs the necessary mathematical calculations to solve the problem.
 (2) Finish[answer], which returns the answer and finishes the task.
-=======
+You have a maximum of {max_steps} steps.
+
+Here are some examples:
+{examples}
+(END OF EXAMPLES)
+
+Question: {question}{scratchpad} """
+
+GSM8k_FEWSHOT_EXAMPLES = """Question: Olivia has $23. She bought five bagels for $3 each. Calculate how much money Olivia has left after buying the bagels.
+Thought 1: The question involves calculating the amount of money Olivia has left after buying bagels.
+Action 1: Calculate[Thought 1]
+Observation 1: Olivia initially has $23. Each bagel costs $3, so five bagels cost $3 x 5 = $15. Subtracting $15 from $23, Olivia has $23 - $15 = $8 left.
+Action 2: Finish[$8]
+
+Question: Michael had 58 golf balls. On Tuesday, he lost 23 golf balls. On Wednesday, he lost 2 more. Calculate how many golf balls Michael had at the end of Wednesday.
+Thought 1: The question requires determining the number of golf balls Michael had at the end of Wednesday.
+Action 1: Calculate[Thought 1]
+Observation 1: Michael initially had 58 golf balls. He lost 23 on Tuesday and 2 more on Wednesday. Subtracting these losses from the initial count, Michael had 58 - 23 - 2 = 33 golf balls at the end of Wednesday.
+Action 2: Finish[33 golf balls]
+
+Question: There were nine computers in the server room. Five more computers were installed each day, from Monday to Thursday. Calculate how many computers are now in the server room.
+Thought 1: The question involves calculating the total number of computers in the server room after additional installations.
+Action 1: Calculate[Thought 1]
+Observation 1: Initially, there were 9 computers in the server room. Five more were installed each day for four days. So, the total number of computers now in the server room is 9 + (5 x 4) = 29.
+Action 2: Finish[29 computers]
+
+Question: Shawn has five toys. For Christmas, he got two toys each from his mom and dad. Calculate how many toys Shawn has now.
+Thought 1: The question requires determining the total number of toys Shawn has after receiving gifts for Christmas.
+Action 1: Calculate[Thought 1]
+Observation 1: Shawn initially had 5 toys. He received 2 toys each from his mom and dad for Christmas, so he got 2 + 2 = 4 toys in total. Adding these to his initial count, Shawn now has 5 + 4 = 9 toys.
+Action 2: Finish[9 toys]
+
+Question: Jason had 20 lollipops. He gave Denny some lollipops. Now Jason has 12 lollipops. Calculate how many lollipops Jason gave to Denny.
+Thought 1: The question involves determining the number of lollipops Jason gave to Denny.
+Action 1: Calculate[Thought 1]
+Observation 1: Jason initially had 20 lollipops. After giving some to Denny, he has 12 left. So, Jason gave away 20 - 12 = 8 lollipops to Denny.
+Action 2: Finish[8 lollipops]
+
+Question: Leah had 32 chocolates and her sister had 42. If they ate 35, calculate how many pieces they have left in total.
+Thought 1: The question requires determining the total number of chocolate pieces Leah and her sister have left after eating some.
+Action 1: Calculate[Thought 1]
+Observation 1: Leah and her sister initially had a total of 32 + 42 = 74 chocolates. After eating 35, they have 74 - 35 = 39 pieces left in total.
+Action 2: Finish[39 pieces left]
+
+Question: If there are 3 cars in the parking lot and 2 more cars arrive, calculate how many cars are in the parking lot now.
+Thought 1: The question involves calculating the total number of cars in the parking lot after additional arrivals.
+Action 1: Calculate[Thought 1]
+Observation 1: Initially, there were 3 cars in the parking lot. With 2 more arriving, the total number of cars in the parking lot now is 3 + 2 = 5.
+Action 2: Finish[5 cars]
+
+Question: There are 15 trees in the grove. Grove workers will plant trees today, and after they are done, there will be 21 trees. Calculate how many trees the grove workers planted today.
+Thought 1: The question involves calculating the number of trees planted by the grove workers today.
+Action 1: Calculate[Thought 1]
+Observation 1: Initially, there were 15 trees in the grove. After the workers planted trees, there were 21. So, the workers planted 21 - 15 = 6 trees today.
+Action 2: Finish[6 trees]"""
+
 # ======================================================================== TRIVIAQA ======================================================================== #
 
 REACT_INSTRUCTION_TRIVIAQA = """Answer a trivia question with interleaving Thought, Action, Observation steps. Thought can reason about the current question and plan the retrieval steps, and Action can be three types:
 (1) Search[entity], which searches the exact entity on Wikipedia and returns the first paragraph if it exists. If not, it will return some similar entities to search.
 (2) Lookup[keyword], which returns the next sentence containing keyword in the last passage successfully found by Search.
 (3) Finish[answer], which returns the answer and finishes the task.
->>>>>>> 723bc072
-You have a maximum of {max_steps} steps.
-
-Here are some examples:
-{examples}
-(END OF EXAMPLES)
-
-<<<<<<< HEAD
-Question: {question}{scratchpad} """
-
-GSM8k_FEWSHOT_EXAMPLES = """Question: Olivia has $23. She bought five bagels for $3 each. Calculate how much money Olivia has left after buying the bagels.
-Thought 1: The question involves calculating the amount of money Olivia has left after buying bagels.
-Action 1: Calculate[Thought 1]
-Observation 1: Olivia initially has $23. Each bagel costs $3, so five bagels cost $3 x 5 = $15. Subtracting $15 from $23, Olivia has $23 - $15 = $8 left.
-Action 2: Finish[$8]
-
-Question: Michael had 58 golf balls. On Tuesday, he lost 23 golf balls. On Wednesday, he lost 2 more. Calculate how many golf balls Michael had at the end of Wednesday.
-Thought 1: The question requires determining the number of golf balls Michael had at the end of Wednesday.
-Action 1: Calculate[Thought 1]
-Observation 1: Michael initially had 58 golf balls. He lost 23 on Tuesday and 2 more on Wednesday. Subtracting these losses from the initial count, Michael had 58 - 23 - 2 = 33 golf balls at the end of Wednesday.
-Action 2: Finish[33 golf balls]
-
-Question: There were nine computers in the server room. Five more computers were installed each day, from Monday to Thursday. Calculate how many computers are now in the server room.
-Thought 1: The question involves calculating the total number of computers in the server room after additional installations.
-Action 1: Calculate[Thought 1]
-Observation 1: Initially, there were 9 computers in the server room. Five more were installed each day for four days. So, the total number of computers now in the server room is 9 + (5 x 4) = 29.
-Action 2: Finish[29 computers]
-
-Question: Shawn has five toys. For Christmas, he got two toys each from his mom and dad. Calculate how many toys Shawn has now.
-Thought 1: The question requires determining the total number of toys Shawn has after receiving gifts for Christmas.
-Action 1: Calculate[Thought 1]
-Observation 1: Shawn initially had 5 toys. He received 2 toys each from his mom and dad for Christmas, so he got 2 + 2 = 4 toys in total. Adding these to his initial count, Shawn now has 5 + 4 = 9 toys.
-Action 2: Finish[9 toys]
-
-Question: Jason had 20 lollipops. He gave Denny some lollipops. Now Jason has 12 lollipops. Calculate how many lollipops Jason gave to Denny.
-Thought 1: The question involves determining the number of lollipops Jason gave to Denny.
-Action 1: Calculate[Thought 1]
-Observation 1: Jason initially had 20 lollipops. After giving some to Denny, he has 12 left. So, Jason gave away 20 - 12 = 8 lollipops to Denny.
-Action 2: Finish[8 lollipops]
-
-Question: Leah had 32 chocolates and her sister had 42. If they ate 35, calculate how many pieces they have left in total.
-Thought 1: The question requires determining the total number of chocolate pieces Leah and her sister have left after eating some.
-Action 1: Calculate[Thought 1]
-Observation 1: Leah and her sister initially had a total of 32 + 42 = 74 chocolates. After eating 35, they have 74 - 35 = 39 pieces left in total.
-Action 2: Finish[39 pieces left]
-
-Question: If there are 3 cars in the parking lot and 2 more cars arrive, calculate how many cars are in the parking lot now.
-Thought 1: The question involves calculating the total number of cars in the parking lot after additional arrivals.
-Action 1: Calculate[Thought 1]
-Observation 1: Initially, there were 3 cars in the parking lot. With 2 more arriving, the total number of cars in the parking lot now is 3 + 2 = 5.
-Action 2: Finish[5 cars]
-
-Question: There are 15 trees in the grove. Grove workers will plant trees today, and after they are done, there will be 21 trees. Calculate how many trees the grove workers planted today.
-Thought 1: The question involves calculating the number of trees planted by the grove workers today.
-Action 1: Calculate[Thought 1]
-Observation 1: Initially, there were 15 trees in the grove. After the workers planted trees, there were 21. So, the workers planted 21 - 15 = 6 trees today.
-Action 2: Finish[6 trees]"""
-=======
+You have a maximum of {max_steps} steps.
+
+Here are some examples:
+{examples}
+(END OF EXAMPLES)
+
 Question: {question}{scratchpad}"""
 
-TRIVIAQA_FEWSHOT_EXAMPLES = """Question: Which innovation for the car was developed by Prince Henry of Prussia in 1911? 
+TRIVIAQA_FEWSHOT_EXAMPLES = """Question: Which innovation for the car was developed by Prince Henry of Prussia in 1911?
 Thought 1: Let's search the question in google
 Action 1: Search[Which innovation for the car was developed by Prince Henry of Prussia in 1911? site: wikipedia.org]
 Observation 1: [Prince Henry of Prussia (1862–1929) - Wikipedia] Henry was interested in motor cars as well and supposedly invented a windshield wiper and, according to other sources, the car horn.
-Thought 2: The evidence suggests that Prince Henry of Prussia invented a windshield wiper and the car horn. 
+Thought 2: The evidence suggests that Prince Henry of Prussia invented a windshield wiper and the car horn.
 Action 2: Search[When did Prince Henry of Prussia invented a windshield wiper and the car horn?]
-Observation 2: [110 years ago: windscreen wiper patent for Prince Henry of Prussia] Quite apart from a member of the German aristocracy: it was Prince Henry of Prussia (1862-1929) who was granted the first German patent about the windscreen wiper on 24. March 1908. 
+Observation 2: [110 years ago: windscreen wiper patent for Prince Henry of Prussia] Quite apart from a member of the German aristocracy: it was Prince Henry of Prussia (1862-1929) who was granted the first German patent about the windscreen wiper on 24. March 1908.
 Thought 3: According to the evidence, Prince Henry of Prussia was granted the first German patent for the windshield wiper.
 Action 3: Finish[windshield wiper]
 
 Question: When did the founder of Jehovah's Witnesses say the world would end?
 Thought 1: Let's search the question in google
 Action 1: Search[When did the founder of Jehovah's Witnesses say the world would end? site: wikipedia.org]
-Observation 1: [Eschatology of Jehovah's Witnesses - Wikipedia] In 1911, Russell wrote that October 1914 would witness the "full end" of Babylon, or nominal Christianity, "utterly destroyed as a system". At first, the hopes ... 
+Observation 1: [Eschatology of Jehovah's Witnesses - Wikipedia] In 1911, Russell wrote that October 1914 would witness the "full end" of Babylon, or nominal Christianity, "utterly destroyed as a system". At first, the hopes ...
 Thought 2: The evidence shows that the founder of Jehovah's Witnesses predicted the world would end in October 1914
 Action 2: Finish[1914]
 
@@ -215,25 +217,24 @@
 Thought 1: Let's search the question in google
 Action 1: Search[Three people have featured on the reverse of the £5 note, the two most recent are George Stephenson and Elizabeth Fry, who was the first?]
 Observation 1: [Bank of England £5 note - Wikipedia] The Bank of England £5 note, also known as a fiver, is a sterling banknote . It is the smallest denomination of banknote currently issued by the Bank of England.
-Thought 2: The evidence is about £5 note, it has no information about the featured people we want to find out. 
-Action 2: Search[Who was the first person to feature on the reverse of the £5 note? site: wikipedia.org] 
-Observation 2: [Bank of England £5 note - Wikipedia] The old paper note, first issued in 2002 and bearing the image of prison reformer Elizabeth Fry on the reverse, was phased out and ceased to be legal tender after 5 May 2017. 
-Thought 3: The evidence only mentions Elizabeth Fry, and from the question, we know that she was not the first person to feature on the reverse of the £5 note. 
+Thought 2: The evidence is about £5 note, it has no information about the featured people we want to find out.
+Action 2: Search[Who was the first person to feature on the reverse of the £5 note? site: wikipedia.org]
+Observation 2: [Bank of England £5 note - Wikipedia] The old paper note, first issued in 2002 and bearing the image of prison reformer Elizabeth Fry on the reverse, was phased out and ceased to be legal tender after 5 May 2017.
+Thought 3: The evidence only mentions Elizabeth Fry, and from the question, we know that she was not the first person to feature on the reverse of the £5 note.
 Action 3: Search[People have featured on the reverse of the £5 note: George Stephenson and Elizabeth Fry and?]
 Observation 3: [Historical British figures featured on banknotes (1970-2017)] £5 – The Duke of Wellington, George Stephenson, Elizabeth Fry, Sir Winston Churchill £10 – Florence Nightingale, Charles Dickens, Charles Darwin £20 – William Shakespeare, ...
 Thought 4: The evidence shows that the Duke of Wellington and Sir Winston Churchill were also featured on £5.
 Action 4: Finish[Duke of Wellington]
 
-Question: What state had its bi-centenary of joining the Union a year after North Carolina? 
-Thought 1: Let's search the question in google 
-Action 1: Search[What state had its bi-centenary of joining the Union a year after North Carolina? site: wikipedia.org] 
-Observation 1: [List of U.S. states by date of admission to the Union - Wikipedia] 24. Missouri, August 10, 1821 · (admitted) ; 25. Arkansas, June 15, 1836 · (admitted) ... 
-Thought 2: The evidence does not provide information about the state had its bi-centenary of joining the Union a year after North Carolina. To answer the question, we need to find the state joining the Union a year after North Carolina. 
-Action 2: Search[Which state joined the Union a year after North Carolina? site: wikipedia.org] 
-Observation 2: [List of U.S. states by date of admission to the Union - Wikipedia...] ^ This list does not account for the secession of 11 states (Virginia, North Carolina, South Carolina, Georgia, Florida, Alabama, Mississippi, Tennessee, ... 
-Thought 3: Not enough evidence, we need further search. 
-Action 3: Search[What state joined the Union a year after North Carolina?] 
-Observation 3: [States by Order of Entry into Union - Infoplease] Joining the Union | State | Entered Union | Year Settled | | North Carolina | Nov. 21, 1789 | 1660 | | Rhode Island | May 29, 1790 | 1636 | | Vermont | Mar. 4, 1791 | 1724 | 
-Thought 4: The evidence shows North Carolina entered Union in 1789, and Rhode Island entered Union in 1790, which is a year after North Carolina. 
-Action 4: Finish[Rhode Island]"""
->>>>>>> 723bc072
+Question: What state had its bi-centenary of joining the Union a year after North Carolina?
+Thought 1: Let's search the question in google
+Action 1: Search[What state had its bi-centenary of joining the Union a year after North Carolina? site: wikipedia.org]
+Observation 1: [List of U.S. states by date of admission to the Union - Wikipedia] 24. Missouri, August 10, 1821 · (admitted) ; 25. Arkansas, June 15, 1836 · (admitted) ...
+Thought 2: The evidence does not provide information about the state had its bi-centenary of joining the Union a year after North Carolina. To answer the question, we need to find the state joining the Union a year after North Carolina.
+Action 2: Search[Which state joined the Union a year after North Carolina? site: wikipedia.org]
+Observation 2: [List of U.S. states by date of admission to the Union - Wikipedia...] ^ This list does not account for the secession of 11 states (Virginia, North Carolina, South Carolina, Georgia, Florida, Alabama, Mississippi, Tennessee, ...
+Thought 3: Not enough evidence, we need further search.
+Action 3: Search[What state joined the Union a year after North Carolina?]
+Observation 3: [States by Order of Entry into Union - Infoplease] Joining the Union | State | Entered Union | Year Settled | | North Carolina | Nov. 21, 1789 | 1660 | | Rhode Island | May 29, 1790 | 1636 | | Vermont | Mar. 4, 1791 | 1724 |
+Thought 4: The evidence shows North Carolina entered Union in 1789, and Rhode Island entered Union in 1790, which is a year after North Carolina.
+Action 4: Finish[Rhode Island]"""