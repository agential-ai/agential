"""LATS agent.

Original Paper: https://arxiv.org/pdf/2310.04406
Paper Repository: https://github.com/lapisrocks/LanguageAgentTreeSearch
"""

from typing import Any

from langchain_core.language_models.chat_models import BaseChatModel

from agential.base.agent import BaseAgent
from agential.cog.lats.factory import LATSFactory
from agential.cog.lats.output import LATSOutput, LATSSimulationOutput


class LATSAgent(BaseAgent):
    """LATS (Language Agent Tree Search) agent.

    Attributes:
        llm: The language model used by the LATS agent.
        benchmark: The benchmark or task the agent is designed to solve.
    """

    def __init__(
        self,
        llm: BaseChatModel,
        benchmark: str,
        **strategy_kwargs: Any,
    ) -> None:
        """Initialization."""
        super().__init__()

        self.llm = llm
        self.benchmark = benchmark

        self.strategy = LATSFactory().get_strategy(
            benchmark=self.benchmark,
            llm=self.llm,
            **strategy_kwargs,
        )

    def generate(
        self,
        question,
        key,
        examples,
        reflect_examples,
        value_examples,
        prompt,
        reflect_prompt,
        value_prompt,
        additional_keys,
        reflect_additional_keys,
        value_additional_keys,
        max_iterations=30,
        reset=True,
    ):
        """Generate an output for the given question.

        Args:
            question (str): The question or task to be solved.
            key (str): The key associated with the question.
            examples (str): Examples to guide the agent's reasoning.
            reflect_examples (str): Examples to guide the agent's reflections.
            value_examples (str): Examples to guide the agent's value estimation.
            prompt (str): The prompt to guide the agent's reasoning.
            reflect_prompt (str): The prompt to guide the agent's reflections.
            value_prompt (str): The prompt to guide the agent's value estimation.
            additional_keys (Dict[str, str]): Additional keys for formatting the prompts.
            reflect_additional_keys (Dict[str, str]): Additional keys for formatting the reflection prompts.
            value_additional_keys (Dict[str, str]): Additional keys for formatting the value prompts.
            max_iterations (int): The maximum number of iterations to run the agent. Defaults to 30.
            reset (bool): Whether to reset the agent before generating the output. Defaults to True.

        Returns:
                Tuple[Node, List[LATSOutput]]: A tuple containing the root node and a list of outputs.
        """
        if reset:
            self.reset()

        output = []

        root = self.strategy.initialize()
        for i in range(max_iterations):
            node = self.strategy.select_node(
                root
            )  # Selected node is always non-terminal.

            children_nodes = self.strategy.expand_node(
                node=node,
                question=question,
                key=key,
                examples=examples,
                reflect_examples=reflect_examples,
                prompt=prompt,
                reflect_prompt=reflect_prompt,
                additional_keys=additional_keys,
                reflect_additional_keys=reflect_additional_keys,
            )
<<<<<<< HEAD
            print("<===========================================================EXPAND NODE END===========================================================>")
=======
            print(
                "<===========================================================EXPAND NODE END===========================================================>"
            )
>>>>>>> 3d25e916

            for child_node in children_nodes:
                if self.strategy.halting_condition(child_node):
                    output.append(
                        LATSOutput(
                            iteration=i,
                            current_node=node.to_dict(),
                            children_nodes=[
                                child_node.to_dict() for child_node in children_nodes
                            ],
                            values=[],
                            simulation_reward=0,
                            simulation_terminal_node={},
                            simulation_results=[],
                        )
                    )
                    return child_node, output

            values = self.strategy.evaluate_node(
                node=node,
                question=question,
                examples=value_examples,
                prompt=value_prompt,
                additional_keys=value_additional_keys,
            )
<<<<<<< HEAD
            print("<===========================================================EVALUATE NODE END===========================================================>")
=======
            print(
                "<===========================================================EVALUATE NODE END===========================================================>"
            )
>>>>>>> 3d25e916

            simulation_reward, simulation_terminal_node, simulation_results = (
                self.strategy.simulate_node(
                    node=max(
                        node.children, key=lambda child: child.value, default=node
                    ),
                    question=question,
                    key=key,
                    examples=examples,
                    reflect_examples=reflect_examples,
                    value_examples=value_examples,
                    prompt=prompt,
                    reflect_prompt=reflect_prompt,
                    value_prompt=value_prompt,
                    additional_keys=additional_keys,
                    reflect_additional_keys=reflect_additional_keys,
                    value_additional_keys=value_additional_keys,
                )
            )
<<<<<<< HEAD
            print("<===========================================================SIMULATE NODE END===========================================================>")
=======
            print(
                "<===========================================================SIMULATE NODE END===========================================================>"
            )
>>>>>>> 3d25e916

            simulation_results = [
                LATSSimulationOutput(
                    current_node=result["current_node"].to_dict(),
                    children_nodes=[
                        child_node.to_dict() for child_node in result["children_nodes"]
                    ],
                    values=result["values"],
                )
                for result in simulation_results
            ]
            output.append(
                LATSOutput(
                    iteration=i,
                    current_node=node.to_dict(),
                    children_nodes=[
                        child_node.to_dict() for child_node in children_nodes
                    ],
                    values=values,
                    simulation_reward=simulation_reward,
                    simulation_terminal_node=simulation_terminal_node.to_dict(),
                    simulation_results=simulation_results,
                )
            )

            if self.strategy.halting_condition(simulation_terminal_node):
                return simulation_terminal_node, output

            self.strategy.backpropagate_node(
                node=simulation_terminal_node, value=simulation_reward
            )

        return simulation_terminal_node, output

    def reset(self) -> None:
        """Reset the agent."""
        self.strategy.reset()<|MERGE_RESOLUTION|>--- conflicted
+++ resolved
@@ -97,13 +97,9 @@
                 additional_keys=additional_keys,
                 reflect_additional_keys=reflect_additional_keys,
             )
-<<<<<<< HEAD
-            print("<===========================================================EXPAND NODE END===========================================================>")
-=======
             print(
                 "<===========================================================EXPAND NODE END===========================================================>"
             )
->>>>>>> 3d25e916
 
             for child_node in children_nodes:
                 if self.strategy.halting_condition(child_node):
@@ -129,13 +125,9 @@
                 prompt=value_prompt,
                 additional_keys=value_additional_keys,
             )
-<<<<<<< HEAD
-            print("<===========================================================EVALUATE NODE END===========================================================>")
-=======
             print(
                 "<===========================================================EVALUATE NODE END===========================================================>"
             )
->>>>>>> 3d25e916
 
             simulation_reward, simulation_terminal_node, simulation_results = (
                 self.strategy.simulate_node(
@@ -155,13 +147,9 @@
                     value_additional_keys=value_additional_keys,
                 )
             )
-<<<<<<< HEAD
-            print("<===========================================================SIMULATE NODE END===========================================================>")
-=======
             print(
                 "<===========================================================SIMULATE NODE END===========================================================>"
             )
->>>>>>> 3d25e916
 
             simulation_results = [
                 LATSSimulationOutput(
