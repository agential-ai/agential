--- conflicted
+++ resolved
@@ -4,13 +4,6 @@
 
 from abc import ABC, abstractmethod
 from typing import Any, List
-<<<<<<< HEAD
-
-from litellm import completion, cost_per_token
-from pydantic import BaseModel, Field
-
-=======
->>>>>>> 93e0e6f3
 
 class Message:
     """Represents a message with content."""
